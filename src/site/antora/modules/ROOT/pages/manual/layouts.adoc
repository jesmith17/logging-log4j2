--- conflicted
+++ resolved
@@ -33,29 +33,10 @@
 [#common-concerns]
 == Common concerns
 
-<<<<<<< HEAD
-[#location-information]
-=== Location information
-
-Computing the location information of a logging statement is an expensive operation.
-For this reason many Log4j components implement the
-link:../javadoc/log4j-core/org/apache/logging/log4j/core/impl/LocationAware.html[LocationAware]
-interface to only compute location information when needed.
-
-While the methods of determining if location information is required are specific to each layout, most layouts implement `LocationAware`.
-
-[NOTE]
-====
-Even if a layout is configured not to **request** location information, it might use it if the information is already available.
-This is always the case of information location computed at build time using the
-link:/log4j/transform/latest/#log4j-transform-maven-plugin[Log4j Transform Maven Plugin].
-====
-=======
 [#LocationInformation]
 === Location information
 
 include::partial$manual/layouts-location-information.adoc[]
->>>>>>> 342e1d3f
 
 [#CSVLayouts]
 == CSV Layouts
@@ -346,13 +327,8 @@
 
 See xref:manual/json-template-layout.adoc[JSON Template Layout] page for the complete documentation.
 
-<<<<<<< HEAD
-[#pattern-layout]
-== Pattern Layout
-=======
 [id=pattern-layout]
 == [[PatternLayout]] Pattern Layout
->>>>>>> 342e1d3f
 
 A flexible layout is configurable with a pattern string.
 The goal of this class is to format a LogEvent and return the results.
