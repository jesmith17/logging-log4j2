<?xml version="1.0" encoding="UTF-8"?>
<!--
   Licensed to the Apache Software Foundation (ASF) under one or more
   contributor license agreements.  See the NOTICE file distributed with
   this work for additional information regarding copyright ownership.
   The ASF licenses this file to You under the Apache License, Version 2.0
   (the "License"); you may not use this file except in compliance with
   the License.  You may obtain a copy of the License at

       http://www.apache.org/licenses/LICENSE-2.0

   Unless required by applicable law or agreed to in writing, software
   distributed under the License is distributed on an "AS IS" BASIS,
   WITHOUT WARRANTIES OR CONDITIONS OF ANY KIND, either express or implied.
   See the License for the specific language governing permissions and
   limitations under the License.
-->
<document xmlns="http://maven.apache.org/changes/1.0.0"
          xmlns:xsi="http://www.w3.org/2001/XMLSchema-instance"
          xsi:schemaLocation="http://maven.apache.org/changes/1.0.0 http://maven.apache.org/xsd/changes-1.0.0.xsd">
  <properties>
    <title>Changes</title>
  </properties>
  <body>
    <!-- NOTE: the text node in an action element is interpreted as Markdown in the release notes! -->
    <!-- The "type" attribute can have the following values:
         - "add" - New Feature
         - "fix" - Fixed Bug
         - "update" - Change
         - "remove" - Removed
    -->
    <release version="2.15.0" date="2021-MM-DD" description="GA Release 2.15.0">
      <!-- ADDS -->
<<<<<<< HEAD
      <action issue="LOG4J2-3116" dev="rgupta" type="add">
        Add JsonTemplateLayout for Google Cloud Platform structured logging layout.
=======
      <action issue="LOG4J2-3067" dev="vy" type="add">
        Add CounterResolver to JsonTemplateLayout.
      </action>
      <action issue="LOG4J2-3074" dev="vy" type="add">
        Add replacement parameter to ReadOnlyStringMapResolver.
>>>>>>> 59204c45
      </action>
      <action issue="LOG4J2-3051" dev="vy" type="add">
        Add CaseConverterResolver to JsonTemplateLayout.
      </action>
      <action issue="LOG4J2-3064" dev="rgoers" type="add">
        Add Arbiters and SpringProfile plugin.
      </action>
      <action issue="LOG4J2-3056" dev="vy" type="add" due-to="Marcono1234">
        Refactor MD5 usage for sharing sensitive information.
      </action>
      <action issue="LOG4J2-3004" dev="vy" type="add">
        Add plugin support to JsonTemplateLayout.
      </action>
      <action issue="LOG4J2-3050" dev="rgoers" type="add">
        Allow AdditionalFields to be ignored if their value is null or a zero-length String.
      </action>
      <action issue="LOG4J2-3049" dev="rgoers" type="add">
        Allow MapMessage and ThreadContext attributes to be prefixed.
      </action>
      <action issue="LOG4J2=3048" dev="rgoers" type="add">
        Add improved MapMessge support to GelfLayout.
      </action>
      <action issue="LOG4J2-3044" dev="rgoers" type="add">
        Add RepeatPatternConverter.
      </action>
      <action issue="LOG4J2-2940" dev="ckozak" type="add">
        Context selectors are aware of their dependence upon the callers ClassLoader, allowing
        basic context selectors to avoid the unnecessary overhead of walking the stack to
        determine the caller's ClassLoader.
      </action>
      <action issue="LOG4J2-2940" dev="ckozak" type="add">
        Add BasicAsyncLoggerContextSelector equivalent to AsyncLoggerContextSelector for
        applications with a single LoggerContext. This selector avoids classloader lookup
        overhead incurred by the existing AsyncLoggerContextSelector.
      </action>
      <action issue="LOG4J2-3041" dev="rgoers" type="add">
        Allow a PatternSelector to be specified on GelfLayout.
      </action>
      <!-- FIXES -->
      <action issue="LOG4J2-3121" dev="ggregory" type="fix" due-to="Markus Spann">
          log4j2 config modified at run-time may trigger incomplete MBean re-initialization due to InstanceAlreadyExistsException.
      <action issue="LOG4J2-3107" dev="vy" type="fix" due-to="Markus Spann">
        SmtpManager.createManagerName ignores port.
      </action>
      <action issue="LOG4J2-3080" dev="vy" type="fix">
        Use SimpleMessage in Log4j 1 Category whenever possible.
      </action>
      <action issue="LOG4J2-3102" dev="ckozak" type="fix">
        Fix a regression in 2.14.1 which allowed the AsyncAppender background thread to keep the JVM alive because
        the daemon flag was not set.
      </action>
      <action issue="LOG4J2-3103" dev="ckozak" type="fix" due-to="Mike Glazer">
        Fix race condition which can result in ConcurrentModificationException on context.stop.
      </action>
      <action issue="LOG4J2-3092" dev="vy" type="fix" due-to="xmh51">
        Fix JsonWriter memory leaks due to retained excessive buffer growth.
      </action>
      <action issue="LOG4J2-3089" dev="vy" type="fix" due-to="Tim Perry">
        Fix sporadic JsonTemplateLayoutNullEventDelimiterTest failures on Windows.
      </action>
      <action issue="LOG4J2-3075" dev="vy" type="fix">
        Fix formatting of nanoseconds in JsonTemplateLayout.
      </action>
      <action issue="LOG4J2-3087" dev="vy" type="fix" due-to="Anton Klarén">
        Fix race in JsonTemplateLayout where a timestamp could end up unquoted.
      </action>
      <action issue="LOG4J2-3070" dev="vy" type="fix" due-to="Romain Manni-Bucau">
        Ensure EncodingPatternConverter#handlesThrowable is implemented.
      </action>
      <action issue="LOG4J2-3054" dev="ckozak" type="fix">
        BasicContextSelector hasContext and shutdown take the default context into account
      </action>
      <action issue="LOG4J2-2940" dev="ckozak" type="fix">
        Slf4j implementations walk the stack at most once rather than twice to determine the caller's class loader.
      </action>
      <action issue="LOG4J2-2965" dev="ckozak" type="fix">
        Fixed a deadlock between the AsyncLoggerContextSelector and java.util.logging.LogManager by updating Disruptor to 3.4.4.
      </action>
      <action issue="LOG4J2-3095" dev="ggregory" type="fix" due-to="Kenny MacLeod, Gary Gregory">
        Category.setLevel should accept null value.
      </action>
      <!-- UPDATES -->
      <action dev="ggregory" type="update">
        - org.eclipse.persistence:javax.persistence ............. 2.1.1 -> 2.2.1
        - org.eclipse.persistence:org.eclipse.persistence.jpa ... 2.6.5 -> 2.6.9
        - org.fusesource.jansi:jansi ............................ 2.3.1 -> 2.3.2
        - net.javacrumbs.json-unit:json-unit .................. 2.24.0 -> 2.25.0
        - org.liquibase:liquibase-core .......................... 3.5.3 -> 3.5.5
        - org.springframework:spring-aop ........................ 5.3.3 -> 5.3.5
        - org.springframework:spring-beans ...................... 5.3.3 -> 5.3.5
        - org.springframework:spring-context .................... 5.3.3 -> 5.3.5
        - org.springframework:spring-context-support ............ 5.3.3 -> 5.3.5
        - org.springframework:spring-core ....................... 5.3.3 -> 5.3.5
        - org.springframework:spring-expression ................. 5.3.3 -> 5.3.5
        - org.springframework:spring-oxm ........................ 5.3.3 -> 5.3.5
        - org.springframework:spring-test ....................... 5.3.3 -> 5.3.5
        - org.springframework:spring-web ........................ 5.3.3 -> 5.3.5
        - org.springframework:spring-webmvc ..................... 5.3.3 -> 5.3.5
        - org.tukaani:xz ............................................ 1.8 -> 1.9
      </action>
    </release>
    <release version="2.14.1" date="2021-03-06" description="GA Release 2.14.1">
      <!-- FIXES -->
      <action issue="LOG4J2-3033" dev="rgoers" type="fix">
        Add log method with no parameters - i.e. it has an empty message.
      </action>
      <action issue="LOG4J2-2947" dev="rgoers" type="fix">
        Document that LogBuilder default methods do nothing.
      </action>
      <action issue="LOG4J2-2948" dev="vy" type="fix">
        Replace HashSet with IdentityHashMap in ParameterFormatter to detect cycles.
      </action>
      <action issue="LOG4J2-3028" dev="ckozak" type="fix" due-to="Jakub Kozlowski">
        OutputStreamManager.flushBuffer always resets the buffer, previously the buffer was not reset after an exception.
      </action>
      <action issue="LOG4J2-2981" dev="rgoers" type="fix">
        OnStartupTriggeringPolicy would fail to cause the file to roll over with DirectWriteTriggeringPolicy
        unless minSize was set to 0.
      </action>
      <action issue="LOG4J2-2990" dev="rgoers" type="fix" due-to="Diogo Monteiro">
        Reduce garbage by using putAll when copying the ThreadContext for SLF4J.
      </action>
      <action issue="LOG4J2-3006" dev="rgoers" type="fix">
        Directly create a thread instead of using the common ForkJoin pool when initializing ThreadContextDataInjector"
      </action>
      <action issue="LOG4J2-2624" dev="mattsicker" type="fix" due-to="Tim Perry">
        Allow auto-shutdown of log4j in log4j-web to be turned off and provide a 
        ServletContextListener "Log4jShutdownOnContextDestroyedListener" to stop log4j.
        Register the listener at the top of web.xml to ensure the shutdown happens last.
      </action>
      <action issue="LOG4J2-1606" dev="mattsicker" type="fix" due-to="Tim Perry">
        Allow auto-shutdown of log4j in log4j-web to be turned off and provide a 
        ServletContextListener "Log4jShutdownOnContextDestroyedListener" to stop log4j. 
        Register the listener at the top of web.xml to ensure the shutdown happens last.
      </action>
      <action issue="LOG4J2-2998" dev="vy" type="fix">
        Fix truncation of excessive strings ending with a high surrogate in JsonWriter.
      </action>
      <action issue="LOG4J2-2977" dev="vy" due-to="Ron Grabowski">
        Replace outdated PatternLayout.createLayout() calls in docs with createDefaultLayout().
      </action>
      <action issue="LOG4J2-2973" dev="vy" type="fix" due-to="Fabio Ricchiuti">
        Rename EventTemplateAdditionalField#type (conflicting with properties file parser) to "format".
      </action>
      <action issue="LOG4J2-2972" dev="vy" type="fix">
        Refactor AsyncAppender and AppenderControl for handling of Throwables.
      </action>
      <action issue="LOG4J2-2985" dev="vy" type="fix">
        Add eventTemplateRootObjectKey parameter to JsonTemplateLayout.
      </action>
      <action issue="LOG4J2-2974" dev="rgoers" type="fix">
        Log4j would fail to initialize in Java 8 with log4j-spring-boot.
      </action>
      <action issue="LOG4J2-2964" dev="vy" type="fix" due-to="Valery Yatsynovich">
        Merge packages from several Configurations in Composite Configuration.
      </action>
      <action issue="LOG4J2-2961" dev="vy" type="fix">
        Fix reading of JsonTemplateLayout event additional fields from config.
      </action>
      <action issue="LOG4J2-2916" dev="vy" type="fix" due-to="wuqian0808">
        Avoid redundant Kafka producer instantiation causing thread leaks.
      </action>
      <action issue="LOG4J2-2967" dev="ckozak" type="fix">
        Fix JsonTemplateLayout index based parameter resolution when messages contain too few parameters.
      </action>
      <action issue="LOG4J2-2976" dev="ckozak" type="fix">
        JdbcAppender composes an incorrect INSERT statement without a ColumnMapping element.
      </action>
      <action issue="LOG4J2-3014" dev="ggregory" type="fix" due-to="Lee Breisacher, Gary Gregory">
        Log4j1ConfigurationConverter on Windows produces "&#xd;" at end of every line.
      </action>
      <!-- ADDS -->
      <action issue="LOG4J2-2962" dev="vy" type="add">
        Enrich "map" resolver by unifying its backend with "mdc" resolver.
      </action>
      <action issue="LOG4J2-2999" dev="vy" type="add">
        Replace JsonTemplateLayout resolver configurations table in docs with sections.
      </action>
      <action issue="LOG4J2-2993" dev="vy" type="add">
        Support stack trace truncation in JsonTemplateLayout.
      </action>
      <!-- UPDATES -->
      <action issue="LOG4J2-2923" dev="rgoers" type="update">
        Add Rollover Listener to aid in unit test validation.
      </action>
      <action issue="LOG4J2-2893" dev="rgoers" type="update">
        Allow reconfiguration when Log4j 1 configuration files are updated.
      </action>
      <action dev="rgoers" type="update">
        Update Spring dependencies to 5.3.2, Spring Boot to 2.3.6, and Spring Cloud to Hoxton.SR9
      </action>
      <action dev="ggregory" type="update">
        Update org.fusesource.jansi:jansi 1.17.1 -> 2.0.1.
      </action>
      <action dev="ggregory" type="update">
        Update commons-codec:commons-codec 1.14 -> 1.15.
      </action>
      <action dev="ggregory" type="update">
        Update org.apache.commons:commons-lang3 3.10 -> 3.11.
      </action>
      <action dev="ggregory" type="update">
        Update org.apache.commons:commons-pool2 2.8.1 -> 2.9.0.
      </action>
      <action dev="ggregory" type="update">
        Update org.apache.commons:commons-dbcp2 2.4.0 -> 2.8.0.
      </action>
      <action dev="ggregory" type="update">
        Update commons-io:commons-io 2.7 -> 2.8.0.
      </action>
      <action dev="ggregory" type="update">
        Update org.codehaus.groovy:* 3.0.5 -> 3.0.6.
      </action>
      <action dev="ggregory" type="update">
        Update com.fasterxml.jackson.*:* 2.11.2 - 2.11.3.
      </action>
      <action dev="ggregory" type="update">
        Update org.springframework:* 5.2.8.RELEASE -> 5.3.1.
      </action>
      <action dev="ggregory" type="update">
        Update junit:junit 4.13 -> 4.13.1.
      </action>
      <action dev="ggregory" type="update">
        Update org.xmlunit:* 2.7.0 -> 2.8.0.
      </action>
      <action dev="ggregory" type="update">
        Update org.assertj:assertj-core 3.14.0 -> 3.18.1.
      </action>
      <action dev="ggregory" type="update">
        Update org.awaitility:awaitility 4.0.2 -> 4.0.3.
      </action>
      <action dev="ggregory" type="update">
        Update org.codehaus.plexus:plexus-utils 3.2.0 -> 3.3.0.
      </action>
      <action dev="ggregory" type="update">
        Update MongoDB 3 plugin: org.mongodb:mongodb-driver 3.12.6 -> 3.12.7.
      </action>
      <action dev="ggregory" type="update">
        Update MongoDB 4 plugin: org.mongodb:* 4.1.0 -> 4.1.1.
      </action>
      <action dev="ggregory" type="update">
        Update org.eclipse.tycho:org.eclipse.osgi 3.12.1.v20170821-1548 -> 3.13.0.v20180226-1711.
      </action>
      <action dev="ggregory" type="update">
        Update de.flapdoodle.embed:de.flapdoodle.embed.mongo 2.2.0 -> 3.0.0.
      </action>
      <action dev="ggregory" type="update">
        Update net.javacrumbs.json-unit:json-unit 1.31.1 -> 2.22.0.
      </action>
      <action dev="ggregory" type="update">
        Update Mockito 3.6.0 -> 3.7.0.
      </action>
      <action dev="ggregory" type="update">
        Update XML Unit 2.8.0 -> 2.8.2.
      </action>
      <action dev="ggregory" type="update">
        Update JSON Unit 2.21.0 -> 2.22.0.
      </action>
      <action dev="ggregory" type="update">
        Update JaCoCo 0.8.3 -> 0.8.6.
      </action>
      <action dev="ggregory" type="update">
        Update org.apache.activemq:* 5.16.0 -> 5.16.1.
      </action>
      <action dev="ggregory" type="update">
        Update org.mockito:mockito-* 3.7.0 -> 3.7.7.
      </action>
      <action dev="ggregory" type="update">
        Update org.springframework:* 5.3.2 -> 5.3.3.
      </action>
      <action dev="ggregory" type="update">
        Update mongodb4.version 4.1.1 -> 4.2.0.
      </action>
      <action dev="ggregory" type="update">
        Update org.fusesource.jansi:jansi 1.18 -> 2.2.0.
      </action>
      <action dev="ggregory" type="update">
        Update org.assertj:assertj-core 3.18.1 -> 3.19.0.
      </action>
      <action dev="ggregory" type="update">
        Update net.javacrumbs.json-unit:json-unit 2.22.0 -> 2.23.0.
      </action>
      <action dev="ggregory" type="update">
        Update Woodstox 5.0.3 -> 6.2.3 to match Jackson 2.12.1.
      </action>  
      <action dev="ggregory" type="update">
        Update org.apache.activemq:* 5.16.0 -> 5.16.1.
      </action>
      <action dev="ggregory" type="update">
        Update org.mockito:mockito-* 3.7.0 -> 3.7.7.
      </action>
      <action dev="ggregory" type="update">
        Update org.springframework:* 5.3.2 -> 5.3.3.
      </action>
      <action dev="ggregory" type="update">
        Update mongodb4.version 4.1.1 -> 4.2.0.
      </action>
      <action dev="ggregory" type="update">
        Update org.fusesource.jansi:jansi 1.18 -> 2.3.1.
      </action>
      <action dev="ggregory" type="update">
        Update org.assertj:assertj-core 3.18.1 -> 3.19.0.
      </action>
      <action dev="ggregory" type="update">
        Update net.javacrumbs.json-unit:json-unit 2.22.0 -> 2.23.0.
      </action>
      <action dev="ggregory" type="update">
        Update net.javacrumbs.json-unit:json-unit 2.22.0 -> 2.23.0.
      </action>
      <action dev="ggregory" type="update">
        - com.fasterxml.jackson.core:jackson-annotations ................. 2.12.1 -> 2.12.2
        - com.fasterxml.jackson.core:jackson-core ........................ 2.12.1 -> 2.12.2
        - com.fasterxml.jackson.core:jackson-databind .................... 2.12.1 -> 2.12.2
        - com.fasterxml.jackson.dataformat:jackson-dataformat-xml ........ 2.12.1 -> 2.12.2
        - com.fasterxml.jackson.dataformat:jackson-dataformat-yaml ....... 2.12.1 -> 2.12.2
        - com.fasterxml.jackson.module:jackson-module-jaxb-annotations ... 2.12.1 -> 2.12.2
        - org.apache.commons:commons-lang3 ............................... 3.11   -> 3.12.0
        - org.junit.jupiter:junit-jupiter-engine ......................... 5.7.0  -> 5.7.1
        - org.junit.jupiter:junit-jupiter-migrationsupport ............... 5.7.0  -> 5.7.1
        - org.junit.jupiter:junit-jupiter-params ......................... 5.7.0  -> 5.7.1
        - org.junit.vintage:junit-vintage-engine ......................... 5.7.0  -> 5.7.1
        - org.mockito:mockito-core ....................................... 3.7.7  -> 3.8.0
        - org.mockito:mockito-junit-jupiter .............................. 3.7.7  -> 3.8.0
        - org.mongodb:bson ............................................... 4.2.0  -> 4.2.2
        - org.mongodb:mongodb-driver-sync ................................ 4.2.0  -> 4.2.2
      </action>
    </release>
    <release version="2.14.0" date="2020-11-06" description="GA Release 2.14.0">
      <action issue="LOG4J2-2925" dev="rgoers" type="fix">
        Fix broken link in FAQ.
      </action>
      <action issue="LOG4J2-2957" dev="vy" type="add">
        Add JsonTemplateLayout.
      </action>
      <action issue="LOG4J2-2911" dev="rgoers" type="fix">
        Log4j2EventListener in spring.cloud.config.client listens for wrong event.
      </action>
      <action issue="LOG4J2-2889" dev="mattsicker" type="update" due-to="Geng Yuanzhe">
        Add date pattern support for HTML layout.
      </action>
      <action issue="LOG4J2-2919" dev="mattsicker" type="fix" due-to="Geng Yuanzhe">
        Call ReliabilityStrategy's beforeStopAppenders() method before stopping AsyncAppender.
      </action>
      <action issue="LOG4J2-2892" dev="rgoers" type="update" due-to="Jakub Lukes">
        Allow GelfLayout to produce newline delimited events.
      </action>
      <action issue="LOG4J2-2906" dev="rgoers" type="fix" due-to="Stephen Joyner">
        Fix UnsupportedOperationException when initializing the Log4j2CloudConfigLoggingSystem.
      </action>
      <action issue="LOG4J2-2908" dev="rgoers" type="fix">
        Move Spring Lookup and Spring PropertySource to its own module.
      </action>
      <action issue="LOG4J2-2910" dev="rgoers" type="fix">
        Log4j-web should now stores the servlet context as a map entry instead of in the single external context field.
      </action>
      <action issue="LOG4J2-2822" dev="rgoers" type="fix">
        Javadoc link in ThreadContext description was incorrect.
      </action>
      <action issue="LOG4J2-2894" dev="rgoers" type="fix">
        Fix spelling error in log message.
      </action>
      <action issue="LOG4J2-2901" dev="rgoers" type="fix">
        Missing configuration files should be ignored when creating a composite configuration.
      </action>
      <action issue="LOG4J2-2883" dev="rgoers" type="fix">
        When using DirectFileRolloverStrategy the file pattern was not being recalculated on
        size based rollover after a time based rollover had occurred.
      </action>
      <action issue="LOG4J2-2875" dev="rgoers" type="fix">
        Rollover was failing to create directories when using a DirectFileeRolloverStrategy.
      </action>
      <action issue="LOG4J2-2859" dev="rgoers" type="fix" due-to="Yanming Zhou">
        Fixed typos where mergeFactory should be mergeStrategy.
      </action>
      <action issue="LOG4J2-2832" dev="rgoers" type="fix" due-to="Benjamin Asbach">
        Correct class name printed in error message in RollingFileAppender.
      </action>
      <action issue="LOG4J2-2882" dev="rgoers" type="fix" due-to="Emmanuel Bourg">
        Support java.util.logging filters when using that API.
      </action>
      <action issue="LOG4J2-2880" dev="rgoers" type="fix">
        Create StackWalker benchmark. Revert back to StackWalker.walk based on benchmark results.
      </action>
      <action issue="LOG4J2-2867" dev="rgoers" type="fix">
        Obtain ContextDataProviders asynchronously.
      </action>
      <action issue="LOG4J2-2877" dev="rgoers" type="fix">
        Determine the container id to obtain container and image information.
      </action>
      <action issue="LOG4J2-2844" dev="ggregory" type="fix">
        Null pointer exception when no network interfaces are available.
      </action>
      <action issue="LOG4J2-2848" dev="ggregory" type="add">
        Create module log4j-mongodb4 to use new major version 4 MongoDB driver.
      </action>
      <action issue="LOG4J2-2851" dev="ggregory" type="remove">
        Drop log4j-mongodb2 module.
      </action>
      <action dev="ggregory" type="update">
        Update MongoDB tests to require Java 8 unconditionally now that Log4j requires Java 8.
      </action>
      <action dev="ggregory" type="update">
		Update mongodb3.version from 3.12.1 to 3.12.6.
      </action>
      <action dev="ggregory" type="update">
        Update com.fasterxml.jackson.* 2.10.2 -> 2.11.0.
      </action>
      <action dev="ggregory" type="update">
        Update org.apache.activemq:activemq-broker 5.15.11 -> 5.16.0.
      </action>
      <action dev="ggregory" type="update">
        Update org.apache.commons:commons-compress 1.19 -> 1.20.
      </action>
      <action dev="ggregory" type="update">
        Update org.apache.commons:commons-csv 1.7 -> 1.8.
      </action>
      <action dev="ggregory" type="update">
        Update org.apache.commons:commons-lang3 3.9 -> 3.10.
      </action>
      <action dev="ggregory" type="update">
        Update org.codehaus.groovy:* 2.5.6 -> 3.0.5.
      </action>
      <action dev="ggregory" type="update">
        Update tests junit:junit 4.12 -> 4.13.
      </action>
      <action dev="ggregory" type="update">
        Update tests commons-io:commons-io 2.6 -> 2.7.
      </action>
      <action dev="ggregory" type="update">
        Update jackson 2.11.0 -> 2.11.2.
      </action>
      <action dev="ggregory" type="update">
        Update tests hsqldb 2.5.0 -> 2.5.1.
      </action>
      <action issue="LOG4J2-2895" dev="ckozak" type="fix">
        Fix potential deadlock in asynchronous logging by avoiding blocking for queue space on Log4jThreads
      </action>
      <action issue="LOG4J2-2837" dev="ckozak" type="fix">
        Disruptor and JUL no longer recursively start the AsyncLoggerDisruptor
        resulting in an extra disruptor background thread constantly waiting.
      </action>
      <action issue="LOG4J2-2867" dev="ckozak" type="fix">
        RingBufferLogEventTranslator uses a static ContextDataInjector instead of initializing a new object
        on each thread.
      </action>
      <action issue="LOG4J2-2858" dev="ckozak" type="add" due-to="Stepan Gorban">
        More flexible configuration of the Disruptor WaitStrategy.
      </action>
      <action issue="LOG4J2-2898" dev="ckozak" type="fix" due-to="Turbanov Andrey">
        Avoid initializing volatile fields with default values.
      </action>
      <action issue="LOG4J2-2899" dev="ckozak" type="fix">
        Fix log4j-1.2-api LogEventWrapper threadId and priority accessors when called multiple times.
      </action>
      <action issue="LOG4J2-2939" dev="ckozak" type="fix" due-to="Constantin Hirsch">
        Fix NPE in MDCContextMap on 'contains' and 'isEmpty' invocations.
      </action>
      <action issue="LOG4J2-2954" dev="ckozak" type="fix" due-to="Henry Tung">
        Prevent premature garbage collection of shutdown hooks in DefaultShutdownCallbackRegistry.
      </action>
    </release>
    <release version="2.13.3" date="2020-05-10" description="GA Release 2.13.3">
      <action issue="LOG4J2-2838" dev="rgoers" type="fix">
        Fix NullPointerException in ThreadContextDataInjector.
      </action>
    </release>
    <release version="2.13.2" date="2020-04-23" description="GA Release 2.13.2">
      <action issue="LOG4J2-2824" dev="rgoers" type="fix" due-to="CrazyBills">
        Implement requiresLocation in GelfLayout to reflect whether location information is used in the message Pattern.
      </action>
      <action issue="LOG4J2-2588" dev="rgoers" type="fix">
        Add option to restore printing timeMillis in the JsonLayout.
      </action>
      <action issue="LOG4J2-2766" dev="rgoers" type="fix">
        Initialize pattern processor before triggering policy during reconfiguration.
      </action>
      <action issue="LOG4J2-2457" dev="rgoers" type="update">
        Allow the file extension in the file pattern to be modified during reconfiguration.
      </action>
      <action issue="LOG4J2-2810" dev="rgoers" type="fix">
        Add information about using a url in log4j.configurationFile.
      </action>
      <action issue="LOG4J2-2813" dev="rgoers" type="fix" due-to="Keith D Gregory">
        serializeToBytes was checking wrong variable for null.
      </action>
      <action issue="LOG4J2-2814" dev="rgoers" type="fix">
        Fix Javadoc for ScriptPatternSelector.
      </action>
      <action issue="LOG4J2-2793" dev="rgoers" type="fix" due-to="Renukaprasad C">
        Allow trailing and leading spaces in log level.
      </action>
      <action issue="LOG4J2-2819" dev="mattsicker" type="update">
        Add support for specifying an SSL configuration for SmtpAppender.
      </action>
      <action issue="LOG4J2-2520" dev="rgoers" type="update">
        Allow servlet context path to be retrieved without "/".
      </action>
      <action issue="LOG4J2-2818" dev="rgoers" type="update">
        Allow Spring Lookup to return default and active profiles.
      </action>
      <action issue="LOG4J2-2791" dev="rgoers" type="fix" due-to="Johan Karlberg">
        Correct JsonLayout timestamp sorting issue.
      </action>
      <action issue="LOG4J2-2817" dev="rgoers" type="fix" due-to="Trejkaz">
        Allow the file size action to parse the value without being sensitive to the current locale.
      </action>
      <action issue="LOG4J2-2794" dev="rgoers" type="fix" due-to="Johan Karlberg">
        Make YamlLayoutTest more resilient to environmental differences.
      </action>
      <action issue="LOG4J2-2815" dev="rgoers" type="update">
        Allow Spring Boot applications to use composite configurations.
      </action>
      <action issue="LOG4J2-1360" dev="rgoers" type="add" due-to="Kevin Leturc">
        Provide a Log4j implementation of System.Logger.
      </action>
      <action issue="LOG4J2-2790" dev="rgoers" type="fix" due-to="Marius Volkhart">
        Conditionally allocate PluginEntry during PluginCache loading.
      </action>
      <action issue="LOG4J2-2811" dev="rgoers" type="fix" due-to="Kuojian21">
        Add missing includeLocation parameter when creating AsyncLogger.
      </action>
      <action issue="LOG4J2-2761" dev="rgoers" type="fix" due-to="Uwe Schindler">
        Fix Exceptions when whitespace is in the file path and Java security manager is used.
      </action>
      <action issue="LOG4J2-2809" dev="rgoers" type="fix" due-to="Romain Manni-Bucau">
        Avoid NullPointerException when StackWalker returns null.
      </action>
      <action issue="LOG4J2-2807" dev="rgoers" type="add">
        Added EventLookup to retrieve fields from the log event.
      </action>
      <action issue="LOG4J2-2805" dev="rgoers" type="fix">
        TimeFilter did not handle daylight saving time transitions and did not support a range over 2 days.
      </action>
      <action issue="LOG4J2-2779" dev="rgoers" type="update">
        Add ContextDataProviders as an alternative to having to implement a ContextDataInjector.
      </action>
      <action issue="LOG4J2-2812" dev="ggregory" type="update">
        [JDBC] Throw a AppenderLoggingException instead of an NPE in the JDBC database manager.
      </action>
    </release>
    <release version="2.13.1" date="2020-02-25" description="GA Release 2.13.1">
      <action issue="LOG4J2-2717" dev="rgoers" type="fix">
        Slow initialization on Windows due to accessing network interfaces.
      </action>
      <action issue="LOG4J2-2789" dev="rgeors" type="update" due-to="Marius Volkhart">
        Conditionally perform status logging calculations in PluginRegistry.
      </action>
      <action issue="LOG4J2-2756" dev="rgoers" type="fix">
        Prevent LoggerContext from being garbage collected while being created.
      </action>
      <action issue="LOG4J2-2769" dev="rgoers" type="fix">
        Do not log an error if Files.move does not work.
      </action>
      <action issue="LOG4J2-2039" dev="rgoers" type="fix">
        Rollover fails when file matches pattern but index is too large.
      </action>
      <action issue="LOG4J2-2784" dev="rgoers" type="fix">
        Counter stuck at 10 and overwriting files when leading zeros used in the file pattern count.
      </action>
      <action issue="LOG4J2-2746" dev="rgoers" type="fix">
        ClassLoaderContextSelector was not locating the LoggerContext during shutdown.
      </action>
      <action issue="LOG4J2-2652" dev="rgoers" type="fix">
        JSON output wrong when using additional fields.
      </action>
      <action issue="LOG4J2-2649" dev="rgoers" type="fix">
        GraalVM does not allow use of MethodHandles.
      </action>
      <action issue="LOG4J2-2211" dev="rgoers" type="fix">
        Allow Lookup keys with leading dashes by using a slash as an escape character.
      </action>
      <action issue="LOG4J2-2782" dev="rgoers" type="update">
        Use LinkedBlockingQueue instead of synchronized collection in StatusConfiguration.
      </action>
      <action issue="LOG4J2-2781" dev="rgoers" type="fix" due-to="qxo">
        ServletContainerInitializer was obtaining the StatusLogger too soon.
      </action>
      <action issue="LOG4J2-2676" dev="rgoers" type="fix" due-to="Gregg Donovan">
        PluginProcessor should use Messager instead of System.out.
      </action>
      <action issue="LOG4J2-2703" dev="rgoers" type="fix" due-to="Volkan Yazici">
        MapMessage.getFormattedMesssage() would incorrectly format objects.
      </action>
      <action issue="LOG4J2-2760" dev="rgoers" type="fix" due-to="Christoph Kaser">
        Always write header on a new OutputStream.
      </action>
      <action issue="LOG4J2-2777" dev="rgoers" type="update" due-to="joongs4">
        Add a retry count attribute to the KafkaAppender.
      </action>
      <action issue="LOG4J2-2776" dev="rgoers" type="fix" due-to="Christoph Kaser">
        An error message in RollingFileAppender uses a placeholder for the name but does not specify the name
        argument in the logging call
      </action>
      <action issue="LOG4J2-2758" dev="rgoers" type="fix" due-to="Christoph Kaser">
        NullPointerException when using a custom DirectFileRolloverStrategy without a file name.
      </action>
      <action issue="LOG4J2-2768" dev="rgoers" type="fix" due-to="Marius Volkhart">
        Add mulit-parameter overloads to LogBuilder.
      </action>
      <action issue="LOG4J2-2770" dev="rgoers" type="fix" due-to="Bill Kuker">
        Fixed NullPointerException after reconfiguring via JMX.
      </action>
      <action issue="LOG4J2-2759" dev="rgoers" type="fix">
        RollingFileAppender was not rolling on startup if createOnDemand was set to true.
      </action>
      <action issue="LOG4J2-2767" dev="rgoers" type="fix">
        Warn if pattern is missing on Routes element. Use default route.
      </action>
      <action issue="LOG4J2-2415" dev="ckozak" type="fix" due-to="Andrey Turbanov">
        Fix lock contention in the classloader using new versions of slf4j without EventData on slf4j logger creation.
      </action>
      <action issue="LOG4J2-2677" dev="ckozak" type="fix">
        Rollover handles parallel file deletion gracefully.
      </action>
      <action issue="LOG4J2-2744" dev="ckozak" type="fix">
        Remove unnecessary EventLogger references from log4j-slf4j18-impl due to removal from slf4j.
      </action>
      <action issue="LOG4J2-2745" dev="ckozak" type="update">
        Update log4j-slf4j18-impl slf4j version to 1.8.0-beta4 from 1.8.0-alpha2.
      </action>
      <action issue="LOG4J2-2747" dev="ckozak" type="fix">
        Fix a memory leak using fully asynchronous logging when the queue is full using the 'discard' asynchronous queue full strategy.
      </action>
      <action issue="LOG4J2-2739" dev="ckozak" type="fix">
        Fix erroneous log4j-jul recursive logger detection resulting in some no-op JUL loggers and 'WARN Recursive call to getLogger' being reported by the status logger.
      </action>
      <action issue="LOG4J2-2748" dev="ckozak" type="add">
        Implement ISO8601_PERIOD_MICROS fixed date format matching ISO8601_PERIOD with support for microsecond precision.
      </action>
      <action issue="LOG4J2-2735" dev="ckozak" type="fix" due-to="Andy Wilkinson">
        PluginCache output is reproducible allowing the annotation processor to produce deterministic results.
      </action>
      <action issue="LOG4J2-2751" dev="ckozak" type="fix">
        Fix StackLocator.getCallerClass performance in cases where Reflection.getCallerClass is not accessible.
      </action>
      <action issue="LOG4J2-2752" dev="ckozak" type="fix">
        MutableLogEvent and RingBufferLogEvent avoid StringBuffer and parameter array allocation unless reusable messages are used.
      </action>
      <action issue="LOG4J2-2754" dev="ckozak" type="fix">
        LoaderUtil.getClassLoaders may discover additional loaders and no longer erroneously returns a result with a null element in some environments.
      </action>
      <action issue="LOG4J2-2575" dev="rgoers" type="fix" due-to="Nathan Friess">
        CronExpression.getBeforeTime() would sometimes return incorrect result.
      </action>
      <action issue="LOG4J2-2762" dev="ggregory" type="fix">
        [JDBC] MS-SQL Server JDBC driver throws SQLServerException when inserting a null value for a VARBINARY column.
      </action>
      <action issue="LOG4J2-2763" dev="ggregory" type="update">
        Update dependencies.
      </action>
      <action issue="LOG4J2-2770" dev="ggregory" type="fix" due-to="Bill Kuker">
        NullPointerException after reconfiguring via JMX.
      </action>
    </release>
    <release version="2.13.0" date="2019-12-11" description="GA Release 2.13.0">
      <action issue="LOG4J2-2058" dev="rgoers" type="fix">
        Prevent recursive calls to java.util.LogManager.getLogger().
      </action>
      <action issue="LOG4J2-2725" dev="ckozak" type="fix" due-to="Dzmitry Anikechanka">
        LOG4J2-2725 - Added try/finally around event.execute() for RingBufferLogEventHandler to clear memory
        correctly in case of exception/error
      </action>
      <action issue="LOG4J2-2635" dev="rgoers" type="fix" due-to="Filipp Gunbin">
        Wrong java version check in ThreadNameCachingStrategy.
      </action>
      <action issue="LOG4J2-2674" dev="rgoers" type="fix" due-to="Anton Korenkov">
        Use a less confusing name for the CompositeConfiguration source.
      </action>
      <action issue="LOG4J2-2732" dev="rgoers" type="add" due-to="Matt Pavlovich">
        Add ThreadContext.putIfNotNull method.
      </action>
      <action issue="LOG4J2-2731" dev="rgoers" type="add">
        Add a Level Patttern Selector.
      </action>
      <action issue="LOG4J2-2701" dev="rgoers" type="update">
        Update Jackson to 2.9.10.
      </action>
      <action issue="LOG4J2-2727" dev="rogers" type="fix" due-to="Clément Mathieu">
        Add setKey method to Kafka Appender Builder.
      </action>
      <action issue="LOG4J2-2707" dev="rgoers" type="fix" due-to="Christian Frank">
        ArrayIndexOutOfBoundsException could occur with MAC address longer than 6 bytes.
      </action>
      <action issue="LOG4J2-63" dev="rgoers" type="add">
        Add experimental support for Log4j 1 configuration files.
      </action>
      <action issue="LOG4J2-2712" dev="rgoers" type="fix">
        The rolling file appenders would fail to compress the file after rollover if the file name matched the
        file pattern.
      </action>
      <action issue="LOG4J2-2716" dev="rgoers" type="add">
        Add the ability to lookup Kubernetes attributes in the Log4j configuration. Allow Log4j properties to
        be retrieved from the Spring environment if it is available.
      </action>
      <action issue="LOG4J2-2710" dev="rgoers" type="add">
        Allow Spring Boot application properties to be accessed in the Log4j 2 configuration. Add
        lower and upper case Lookups.
      </action>
      <action issue="LOG4J2-2709" dev="rgoers" type="update">
        Allow message portion of GELF layout to be formatted using a PatternLayout. Allow
        ThreadContext attributes to be explicitly included or excluded in the GelfLayout.
      </action>
      <action issue="LOG4J2-2693" dev="mattsicker" type="fix">
        @PluginValue does not support attribute names besides "value".
      </action>
      <action issue="LOG4J2-2647" dev="mattsicker" type="fix">
        Validation blocks definition of script in properties configuration.
      </action>
      <action issue="LOG4J2-2680" dev="rgoers" type="fix" due-to="Guillermo Xavier Hurtado Garcia">
        Set result of rename action to true if file was copied.
      </action>
      <action issue="LOG4J-2672" dev="rgoers" type="fix" due-to="Stephen Colebourne">
        Add automatic module names where missing.
      </action>
      <action issue="LOG4J2-2639" dev="rgoers" type="add">
        Add builder pattern to Logger interface.
      </action>
      <action issue="LOG4J2-2673" dev="ggregory" type="fix" due-to="Yuichi Sugimura">
        OutputStreamAppender.Builder ignores setFilter().
      </action>
      <action issue="LOG4J2-2725" dev="ckozak" type="fix" due-to="Dzmitry Anikechanka">
        Prevent a memory leak when async loggers throw errors.
      </action>
    </release>
    <release version="2.12.1" date="2019-08-06" description="GA Release 2.12.1">
      <action issue="LOG4J2-1946" dev="rgoers" type="fix" due-to="Igor Perelyotov">
        Allow file renames to work when files are missing from the sequence.
      </action>
      <action issue="LOG4J2-2650" dev="rgoers" type="fix" due-to="Mattia Bertorello">
        Support emulating a MAC address when using ipv6.
      </action>
      <action issue="LOG4J2-2366" dev="rgoers" type="fix">
        Remove references to LoggerContext when it is shutdown.
      </action>
      <action issue="LOG4J2-2556" dev="rgoers" type="update">
        Make Log4j Core optional for Log4j 1.2 API.
      </action>
      <action issue="LOG4J2-2644" dev="rgoers" type="fix">
        Improve the performance of capturing location information.
      </action>
      <action issue="LOG4J2-2646" dev="ggregory" type="update">
        Update MongoDB 3 driver from 3.10.1 to 3.10.2.
      </action>
      <action issue="LOG4J2-2657" dev="ggregory" type="update">
        Improve exception messages in the JDBC appender.
      </action>
      <action issue="LOG4J2-2658" dev="ckozak" type="fix">
        AbstractAction.reportException records a warning to the status logger, providing more information when file
        based appenders fail to compress rolled data asynchronously.
      </action>
      <action issue="LOG4J2-2659" dev="ckozak" type="fix">
        AbstractAction handles and records unchecked RuntimeException and Error in addition to IOException.
      </action>
      <action issue="LOG4J2-2660" dev="ggregory" type="update">
        Retry when JDBC throws a java.sql.SQLTransactionRollbackException in commitAndClose().
      </action>
      <action issue="LOG4J2-2667" dev="ggregory" type="fix" due-to="Gary Gregory, Edith Chui">
        "Values not bound to statement" when using JDBC appender, appender does not respect bufferSize="0".
      </action>
    </release>
    <release version="2.12.0" date="2019-06-23" description="GA Release 2.12.0">
      <action issue="LOG4J2-2547" dev="rgoers" type="fix">
        RollingRandomAccessFileAppender error message referenced incorrect class name.
      </action>
      <action issue="LOG4J2-2616" dev="rgoers" type="fix">
        Restore constructor to ThrowablePatternConverter that was removed in 2.8.2.
      </action>
      <action issue="LOG4J2-2622" dev="rgoers" type="fix">
        StructuredDataId was ignoring maxLength atribute.
      </action>
      <action issue="LOG4J2-2636" dev="rgoers" type="fix">
        RFC5424Layout was not properly setting default Structured Element id for the MDC
      </action>
      <action issue="LOG4J2-2403" dev="rgoers" type="add" due-to="hupfdule">
        Allow zero padding the counter of a RollingFileAppender.
      </action>
      <action issue="LOG4J2-2427" dev="rgoers" type="add" due-to="Rimaljit Kaur">
        Add filter that will match events when no marker is present.
      </action>
      <action issue="LOG4J2-1143" dev="rgoers" type="fix" due-to="Pascal Heinrich">
        Lookups were not found if the plugin key was not lower case.
      </action>
      <action issue="LOG4J2-2406" dev="rgoers" type="add">
        Add reconfiguration methods to Configurator.
      </action>
      <action issue="LOG4J2-1852" dev="rgoers" type="fix" due-to="Tanner Altares">
        Locate plugins within a Jar using a URL Connection.
      </action>
      <action issue="LOG4J2-2610" dev="rgoers" type="fix">
        Explicitly set file creation time.
      </action>
      <action issue="LOG4J2-2561" dev="rgoers" type="fix" due-to="Ulrich Enslin">
        JEP223 version detection fix for JDK 9 and up.
      </action>
      <action issue="LOG4J2-1103" dev="rgoers" type="fix" due-to="Seán Dunne">
        FailoverAppender was failing with ERROR appender Failover has no parameter that matches element Failovers.
      </action>
      <action issue="LOG4J2-2602" dev="rgoers" type="fix">
        Update file time when size based triggering policy is used without a time-based triggering policy.
      </action>
      <action issue="LOG4J2-2597" dev="rgoers" type="fix">
        Throw better exception message when both log4j-slf4j-impl and log4j-to-slf4j are present.
      </action>
      <action issue="LOG4J2-913" dev="rgoers" type="add">
        Add support for reconfiguration via HTTP(S), Docker, and Spring Cloud Configuration.
      </action>
      <action issue="LOG4J2-2586" dev="rgoers" type="add">
        TCP Appender should support a host name resolving to multiple IP addresses.
      </action>
      <action issue="LOG4J2-2559" dev="ggregory" type="fix" due-to="Li Lei, Gary Gregory">
        NullPointerException in JdbcAppender.createAppender().
      </action>
      <action dev="ggregory" type="update" due-to="Gary Gregory">
        Update tests from H2 1.4.197 to 1.4.199.
      </action>
      <action issue="LOG4J2-2570" dev="ggregory" type="update" due-to="Gary Gregory">
        Update Jackson from 2.9.7 to 2.9.8.
      </action>
      <action issue="LOG4J2-2574" dev="ggregory" type="update" due-to="Gary Gregory">
        Update MongoDB 3 module driver from 3.9.0 to 3.10.1.
      </action>
      <action issue="LOG4J2-2592" dev="ggregory" type="fix" due-to="Dávid Kaya, Gary Gregory">
        StackOverflowException when server not reachable with SocketAppender.
      </action>
      <action issue="LOG4J2-2337" dev="ggregory" type="add" due-to="Arvind Sahare, Patrice Ferrot">
        Allow custom end-of-line with JsonLayout.
      </action>
      <action issue="LOG4J2-2598" dev="ckozak" type="add" due-to="Carter Kozak">
        GZIP compression on rollover supports configurable compression levels.
      </action>
      <action issue="LOG4J2-2598" dev="ggregory" type="fix" due-to="Gary Gregory">
        java.lang.StackOverflowError at org.apache.logging.log4j.junit.AbstractExternalFileCleaner.println(AbstractExternalFileCleaner.java:169).
      </action>
      <action issue="LOG4J2-2564" dev="ckozak" type="fix">
        MapPatternConverter is properly created from the '%K', '%map', and '%MAP' patterns.
        PatternConverter instanceOf methods with unknown parameter types no longer elide those with known parameters.
      </action>
      <action issue="LOG4J2-2611" dev="ckozak" type="add">
        AsyncQueueFullPolicy configuration short values "Default" and "Discard" are case insensitive to avoid confusion.
      </action>
      <action issue="LOG4J2-2612" dev="ggregory" type="fix">
        NullPointerException at org.apache.logging.log4j.core.appender.db.jdbc.JdbcDatabaseManager.writeInternal(JdbcDatabaseManager.java:803).
      </action>
      <action issue="LOG4J2-2618" dev="ggregory" type="fix">
        Possible ClassCastException in org.apache.logging.log4j.core.script.ScriptManager.ScriptManager(Configuration, WatchManager)
      </action>
      <action issue="LOG4J2-2619" dev="ggregory" type="update">
        Update Jackson from 2.9.8 to 2.9.9.
      </action>
      <action issue="LOG4J2-2631" dev="ckozak" type="fix">
        RoutingAppender PurgePolicy implementations no longer stop appenders referenced from the logger configuration,
        only those that have been created by the RoutingAppender. Note that RoutingAppender.getAppenders no longer
        includes entries for referenced appenders, only those which it has created.
      </action>
      <action issue="LOG4J2-2629" dev="ckozak" type="fix">
        Fix a race allowing events not to be recorded when a RoutingAppender purge policy attempts to delete an idle
        appender at exactly the same time as a new event is recorded.
      </action>
      <action issue="LOG4J2-2606" dev="ckozak" type="fix">
        Asynchronous logging when the queue is full no longer results in heavy CPU utilization and low throughput.
      </action>
      <action issue="LOG4J2-2634" dev="ckozak" type="update">
        Refactor several AsyncLogger methods below the 35 byte threshold for inlining.
      </action>
      <action issue="LOG4J2-2634" dev="ggregory" type="add">
        Add and use method org.apache.logging.log4j.message.MapMessage.toKey(String) for simpler subclasses.
      </action>
    </release>
    <release version="2.11.2" date="2019-02-04" description="GA Release 2.11.2">
      <action issue="LOG4J2-2500" dev="rgoers" type="fix">
        Document that Properties element must be the first configuration element.
      </action>
      <action issue="LOG4J2-2543" dev="rgoers" type="fix" due-to="Dermot Hardy">
        Add Log4j-to-SLF4J to BOM pom.xml.
      </action>
      <action issue="LOG4J2-2061" dev="rgoers" type="fix">
        Use the file pattern as the FileManager "name" when no filename is present.
      </action>
      <action issue="LOG4J2-2009" dev="rgoers" type="fix">
        Expose LoggerContext.setConfiguration as a public method.
      </action>
      <action issue="LOG4J2-2542" dev="rgoers" type="fix">
        CronTriggeringPolicy was not rolling properly, especially when used with the SizeBasedTriggeringPolicy.
      </action>
      <action issue="LOG4J2-2266" dev="rgoers" type="fix">
        Load PropertySources from any accessible ClassLoader. Hide any exceptions that may occur accessing a PropertySource.
      </action>
      <action issue="LOG4J2-1570" dev="rgoers" type="fix">
        Logging with a lambda expression with a method call that also logs would cause logs within method call to reference line num and method name of the parent method.
      </action>
      <action issue="LOG4J2-1576" dev="rgoers" type="update">
        Switch from CLIRR to RevAPI for detecting API changes.
      </action>
      <action issue="LOG4J2-2485" dev="rgoers" type="fix" due-to="Giovanni Matteo Fumarola">
        SizeBasedTriggeringPolicy was not honored when using the DirectWriteRolloverStrategy if the machine restarts.
      </action>
      <action issue="LOG4J2-1906" dev="rgoers" type="fix">
        Direct write was creating files with the wrong date/time.
      </action>
      <action issue="LOG4J2-2453" dev="rgoers" type="fix" due-to="theit">
        Add Log4j-slf4j18-impl dependency to BOM POM.
      </action>
      <action issue="LOG4J2-2515" dev="rgoers" type="fix" due-to="MakarovS">
        Configuration documentation referenced incorrect method name.
      </action>
      <action issue="LOG4J2-2514" dev="rgoers" type="fix" due-to="smilebrian0515">
        Make Strings.toRootUpperCase a static method so it can be accessed.
      </action>
      <action issue="LOG4J2-1571" dev="rgoers" type="fix" due-to="torbenmoeller">
        Fixed Appenders section in Extending Log4j.
      </action>
      <action issue="LOG4J2-2391" dev="ckozak" type="update">
        Improve exception logging performance. ThrowableProxy construction uses a faster
        method to discover the current stack trace. ThrowablePatternConverter and
        ExtendedThrowablePatternConverter default configurations no longer allocate
        an additional buffer for stack trace contents.
      </action>
      <action issue="LOG4J2-2397" dev="ggregory" type="fix" due-to="EckelDong">
        Pre-deployment of PersistenceUnit that using Log4j as session logger failed (#198).
      </action>
      <action issue="LOG4J2-2365" dev="ckozak" type="fix" due-to="Eugene Zimichev">
        NameAbbreviator correctly abbreviates first fragments (#188).
      </action>
      <action issue="LOG4J2-2201" dev="ckozak" type="fix">
        Fix memory leak in ReusableParameterizedMessage.
      </action>
      <action issue="LOG4J2-2363" dev="ckozak" type="fix" due-to="Brian Laub">
        ReusableObjectMessage parameter is properly passed to appenders (#203).
      </action>
      <action issue="LOG4J2-2418" dev="ggregory" type="fix" due-to="Jonas Rutishauser">
        NullPointerException when closing never used RollingRandomAccessFileAppender.
      </action>
      <action issue="LOG4J2-2422" dev="ggregory" type="fix" due-to="rswart, Gary Gregory">
        Handle some unchecked exceptions while loading plugins.
      </action>
      <action issue="LOG4J2-2441" dev="ckozak" type="fix">
        Setting a null ErrorHandler on AbstractAppender is not allowed and will no-op as expected.
      </action>
      <action issue="LOG4J2-2444" dev="ckozak" type="fix">
        ErrorHandler is invoked with a LogEvent and Throwable when possible, where previously only a string was used.
      </action>
      <action issue="LOG4J2-2447" dev="ggregory" type="update">
        Let the NullAppender default its name to "null".
      </action>
      <action issue="LOG4J2-2468" dev="ggregory" type="update">
        Update Jackson from 2.9.6 to 2.9.7.
      </action>
      <action issue="LOG4J2-2469" dev="ggregory" type="update">
        Update Apache Commons Compress from 1.17 to 1.18.
      </action>
      <action issue="LOG4J2-2470" dev="ggregory" type="update">
        Update Apache Commons CSV from 1.5 to 1.6.
      </action>
      <action issue="LOG4J2-2471" dev="ggregory" type="update">
        Update javax.mail from 1.6.1 to 1.6.2.
      </action>
      <action issue="LOG4J2-2472" dev="ggregory" type="update">
        Update mongo-java-driver 3 from 3.8.0 to 3.8.2.
      </action>
      <action issue="LOG4J2-2413" dev="ggregory" type="fix" due-to="Andres Luuk, Gary Gregory">
        Exceptions are added to all columns when a JDBC Appender's ColumnMapping uses a Pattern.
      </action>
      <action issue="LOG4J2-2466" dev="ggregory" type="fix" due-to="Paolo Bonanomi, Gary Gregory">
        ColumnMapping literal not working.
      </action>
      <action issue="LOG4J2-2478" dev="ckozak" type="fix" due-to="Diego Elias Costa">
        AbstractStringLayoutStringEncodingBenchmark returns the computed variables on each benchmark to avoid DCE.
      </action>
      <action issue="LOG4J2-2134" dev="ggregory" type="fix" due-to="David del Amo Mateos, Gary Gregory">
      	StackOverflowError at AwaitCompletionReliabilityStrategy.
      </action>
      <action issue="LOG4J2-2481" dev="ggregory" type="fix">
      	Avoid NullPointerExceptions in org.apache.logging.log4j.core.config.AbstractConfiguration for null arguments.
      </action>
      <action issue="LOG4J2-2457" dev="ggregory" type="fix" due-to="Heiko Schwanke, Gary Gregory">
      	RollingRandomAccessFileManager ignores new file patterns from programmatic reconfiguration.
      </action>
      <action issue="LOG4J2-2482" dev="ggregory" type="fix" due-to="Rob Gansevles">
        BasicContextSelector cannot be used in a OSGI application.
      </action>
      <action issue="LOG4J2-2476" dev="ggregory" type="fix" due-to="Al Bundy">
        org.apache.log4j.SimpleLayout and ConsoleAppender missing in log4j-1.2-api.
      </action>
      <action issue="LOG4J2-2489" dev="ggregory" type="update">
        JDBC Appender should release parameter resources ASAP.
      </action>
      <action issue="LOG4J2-2491" dev="ggregory" type="update">
        Allow all Appenders to optionally carry a Property array.
      </action>
      <action issue="LOG4J2-2497" dev="ggregory" type="fix">
        JmsAppender reconnectIntervalMillis cannot be set from a configuration file.
      </action>
      <action issue="LOG4J2-2499" dev="ggregory" type="fix">
        JMS Appender may throw a NullPointerException when JMS is not up while the Appender is starting.
      </action>
      <action issue="LOG4J2-2496" dev="ggregory" type="add">
        JDBC Appender should reconnect to the database when a connection goes stale.
      </action>
      <action issue="LOG4J2-2405" dev="ggregory" type="update" due-to="Marco Herrn">
        Better handling of %highlight pattern when using jul-bridge.
      </action>
      <action issue="LOG4J2-2503" dev="ggregory" type="update">
        Update MongoDB driver from 3.8.2 to 3.9.0 for log4j-mongodb3 module.
      </action>
      <action issue="LOG4J2-2505" dev="ggregory" type="add">
        Let JDBC PoolingDriverConnectionSource with Apache Commons DBCP configure a PoolableConnectionFactory.
      </action>
      <action issue="LOG4J2-2508" dev="ggregory" type="fix">
      	JDBC Appender fails when using both parameter, source, and literal ColumnMapping elements.
      </action>
      <action issue="LOG4J2-2509" dev="ggregory" type="add">
        Allow a JDBC Appender to truncate strings to match a table's metadata column length limit.
      </action>
      <action issue="LOG4J2-1246" dev="ggregory" type="add">
        PatternLayout %date conversion pattern should render time zone designator for ISO-ISO8601.
      </action>
      <action issue="LOG4J2-2527" dev="ckozak" type="fix">
        Prevent ConcurrentModificationException while iterating over ListAppender events.
      </action>
      <action issue="LOG4J2-2522" dev="ckozak" type="fix" due-to="Adam Lesiak">
        Fix regression using MapMessageLookup.lookup with MapMessages that do not implement StringMapMessage.
      </action>
      <action issue="LOG4J2-2530" dev="ckozak" type="fix" due-to="Travis Spencer">
        Generalize checks using MapMessage implementations with do not extend StringMapMessage.
        Introduce new JAVA_UNQUOTED MapMessage format type based on the JAVA formatting, but without
        quoted values.
      </action>
      <action issue="LOG4J2-2533" dev="ckozak" type="fix" due-to="Michail Prusakov">
        Fix a regression introduced by LOG4J2-2301 in 2.11.1 allowing allocation to occur in AsyncLoggerConfig.
      </action>
    </release>
    <release version="2.11.1" date="2018-07-22" description="GA Release 2.11.1">
      <action issue="LOG4J2-2389" dev="rgoers" type="fix" due-to="Liu Wen">
        ThrowableProxy was saving and retrieving cache entries using different keys.
      </action>
      <action issue="LOG4J2-2316" dev="rgoers" type="fix">
        If root LoggerConfig does not have a Level return ERROR.
      </action>
      <action issue="LOG4J2-2390" dev="rgoers" type="fix" due-to="anton-balaniuc">
        Fix broken links in log4j web documentation.
      </action>
      <action issue="LOG4J2-1721" dev="rgoers" type="update" due-to="Phokham Nonava">
        Allow composite configuration for context parameter.
      </action>
      <action issue="LOG4J2-2343" dev="rgoers" type="fix" due-to="Raymond Augé">
        The OSGi Activator specified an incorrect version.
      </action>
      <action issue="LOG4J2-2305" dev="rgoers" type="fix" due-to="Björn Kautler">
        Make java.util.ServiceLoader properly work in OSGi by using the Service Loader Mediator Specification.
      </action>
      <action issue="LOG4J2-2305" dev="rgoers" type="fix">
        Split the SLF4J binding into 2 implementations - one for SLF4J 1.7.x and one for SLF4J 1.8+.
      </action>
      <action issue="LOG4J2-2268" dev="rgoers" type="fix" due-to="Tilman Hausherr">
        Improve plugin error message when elements are missing.
      </action>
      <action issue="LOG4J2-2283" dev="ggregory" type="fix" due-to="Vishnu Priya Matha">
        ParserConfigurationException when using Log4j with oracle.xml.jaxp.JXDocumentBuilderFactory.
      </action>
      <action issue="LOG4J2-2300" dev="ggregory" type="fix">
        PoolingDriverConnectionSource does not take into account properties, user name, and password.
      </action>
      <action issue="LOG4J2-2302" dev="ggregory" type="update">
        Status logger should show the Log4j name and version when initializing itself.
      </action>
      <action issue="LOG4J2-2304" dev="ggregory" type="update" due-to="wumengsheng">
        Log4j2 2.8.2 JMX unregister NullPointerException.
      </action>
      <action issue="LOG4J2-2311" dev="ggregory" type="update">
      	Update Jackson from 2.9.4 to 2.9.5.
      </action>
      <action issue="LOG4J2-2313" dev="ggregory" type="update">
      	Update LMAX Disruptor from 3.3.7 to 3.4.2.
      </action>
      <action issue="LOG4J2-548" dev="ggregory" type="update" due-to="Shehata, Paresh Varke, Eric Victorson, Martin Laforet">
      	Log4j 2.0 ERROR "Could not search jar" with JBoss EAP 6.2.
      </action>
      <action issue="LOG4J2-2307" dev="ckozak" type="fix">
        MutableLogEvent and RingBufferLogEvent message mementos retain the original format string.
      </action>
      <action issue="LOG4J2-2032" dev="ckozak" type="fix" due-to="Kostiantyn Shchepanovskyi">
        Curly braces in parameters are not treated as placeholders.
      </action>
      <action issue="LOG4J2-2317" dev="ckozak" type="fix">
        MutableLogEvent.getNonNullImmutableMessage and Log4jLogEvent.makeMessageImmutable retain format and parameters.
      </action>
      <action issue="LOG4J2-2318" dev="ckozak" type="fix">
        Messages are no longer mutated when the asynchronous queue is full. A warning is logged to the status logger instead.
      </action>
      <action issue="LOG4J2-2320" dev="ckozak" type="fix">
        Fix NPE in AbstractLogger when another exception is thrown, masking the root cause.
      </action>
      <action issue="LOG4J2-2321" dev="ckozak" type="fix">
        AsyncLogger uses the correct level when unspecified. This provides parity between AsyncLogger and Logger.
      </action>
      <action issue="LOG4J2-2322" dev="ckozak" type="fix">
        Custom ContextSelector implementations which select an AsyncLoggerContext disable LoggerConfig.includeLocation
        by default for parity with AsyncLoggerContextSelector.
      </action>
      <action issue="LOG4J2-2269" dev="ckozak" type="fix">
        MutableLogEvent references to other objects are cleared after each use.
        Fix a memory leak causing references to parameters to be held after synchronous logging with thread locals enabled.
      </action>
      <action issue="LOG4J2-2328" dev="ggregory" type="update">
        Update JAnsi from 1.17 to 1.17.1.
      </action>
      <action issue="LOG4J2-2301" dev="ckozak" type="fix">
        Mixed async loggers no longer forget parameter values, providing some appenders with an array of nulls.
      </action>
      <action issue="LOG4J2-2331" dev="ckozak" type="fix" due-to="Mike Baranski">
        RollingFileManager debug logging avoids string concatenation and errant braces in favor of parameterized logging.
      </action>
      <action issue="LOG4J2-2333" dev="ckozak" type="fix">
        Handle errors thrown in default disruptor ExceptionHandler implementations to avoid killing background threads.
      </action>
      <action issue="LOG4J2-2334" dev="ggregory" type="fix">
        Add API org.apache.logging.log4j.core.appender.AsyncAppender.getQueueSize().
      </action>
      <action issue="LOG4J2-2336" dev="ckozak" type="fix">
        Remove duplicate hyphen from the AsyncLoggerConfig background thread name.
      </action>
      <action issue="LOG4J2-2347" dev="ggregory" type="fix">
        Update Apache Commons Compress from 1.16.1 to 1.17.
      </action>
      <action issue="LOG4J2-2351" dev="ckozak" type="update">
        Added AbstractLogEvent.getMutableInstant to allow the MutableInstant instance to be modified by classes extending AbstractLogEvent.
      </action>
      <action issue="LOG4J2-2352" dev="ckozak" type="fix">
        RingBufferLogEvent memento messages provide the expected format string, and no longer attempt to substitute parameters into curly braces in parameter toString values.
        Both RingBufferLogEvent and MutableLogEvent memento implementations memoize results to avoid rebuilding formatted string values.
      </action>
      <action issue="LOG4J2-2355" dev="ckozak" type="fix" due-to="Henrik Brautaset Aronsen">
        PropertiesUtil ignores non-string system properties. Fixes a NoClassDefFoundError initializing StatusLogger
        caused by an NPE while initializing the static PropertiesUtil field.
      </action>
      <action issue="LOG4J2-2357" dev="ggregory" type="update">
        Update Jackson from 2.9.5 to 2.9.6.
      </action>
      <action issue="LOG4J2-2358" dev="ggregory" type="update">
        Update Kafka client from 1.0.0 to 1.1.0.
      </action>
      <action issue="LOG4J2-2362" dev="ckozak" type="fix">
        Fixed a memory leak in which ReusableObjectMessage would hold a reference to the most recently logged object.
      </action>
      <action issue="LOG4J2-2312" dev="ckozak" type="fix">
        Jackson layouts used with AsyncLoggerContextSelector output the expected format rather than only a JSON string of the message text.
      </action>
      <action issue="LOG4J2-2364" dev="ckozak" type="fix">
        Fixed a memory leak in which ReusableParameterizedMessage would hold a reference to the most recently
        logged throwable and provided varargs array.
      </action>
      <action issue="LOG4J2-2368" dev="ckozak" type="fix">
        Nested logging doesn't clobber AbstractStringLayout cached StringBuidlers
      </action>
      <action issue="LOG4J2-2373" dev="ckozak" type="fix" due-to="Kevin Meurer">
        StringBuilders.escapeJson implementation runs in linear time. Escaping large JSON strings
        in EncodingPatternConverter and MapMessage will perform significantly better.
      </action>
      <action issue="LOG4J2-2376" dev="ckozak" type="fix" due-to="Kevin Meurer">
        StringBuilders.escapeXml implementation runs in linear time. Escaping large XML strings
        in EncodingPatternConverter and MapMessage will perform significantly better.
      </action>
      <action issue="LOG4J2-2377" dev="ggregory" type="fix" due-to="Mirko Rzehak, Gary Gregory">
        NullPointerException in org.apache.logging.log4j.util.LoaderUtil.getClassLoaders() when using Bootstrap class loader.
      </action>
      <action issue="LOG4J2-2382" dev="ggregory" type="fix">
        Update Mongodb 3 driver from 3.6.3 to 3.8.0.
      </action>
      <action issue="LOG4J2-2384" dev="ggregory" type="update">
        Update Kafka client from 1.1.0 to 1.1.1.
      </action>
      <action issue="LOG4J2-2385" dev="ggregory" type="update">
        Update Groovy from 2.4.13 to 2.5.1.
      </action>
      <action issue="LOG4J2-2386" dev="ggregory" type="update">
        Update optional Apache Commons DBCP from 2.2.0 to 2.4.0.
      </action>
      <action issue="LOG4J2-2388" dev="ggregory" type="fix" due-to="Failled">
        Thread indefinitely blocked when logging a message in an interrupted thread.
      </action>
    </release>
    <release version="2.11.0" date="2018-03-11" description="GA Release 2.11.0">
      <action issue="LOG4J2-2104" dev="rgoers" type="fix">
        LoaderUtil was not looping properly over class loaders.
      </action>
      <action issue="LOG4J2-1976" dev="rgoers" type="fix">
        Revert OSGi API version to 4.3.1.
      </action>
      <action issue="LOG4J2-2273" dev="rpopma" type="update" due-to="Bruno P. Kinoshita">
        Documentation fix in manual page for custom configurations.
      </action>
      <action issue="LOG4J2-2252" dev="rpopma" type="update" due-to="Carter Kozak">
        Reusable LogEvents now pass the original format string to downstream components like layouts and filters.
      </action>
      <action issue="LOG4J2-2253" dev="rpopma" type="add" due-to="Carter Kozak">
        Add API to enable iterating over message parameters without creating temporary objects.
      </action>
      <action issue="LOG4J2-2271" dev="rgoers" type="fix">
        Move module-info.class to META-INF/versions/9 directory.
      </action>
      <action issue="LOG4J2-2254" dev="rgoers" type="fix">
        Incorrect automatics module name header was being included in manifests.
      </action>
      <action issue="LOG4J2-2247" dev="rgoers" type="fix">
        NullPointerException would occur when header was provided to a Layout on RollingRandingAccessFileAppender
        with DirectWriteRolloverStrategy.
      </action>
      <action issue="LOG4J2-2250" dev="rpopma" type="update">
        The internal status logger timestamp format is now configurable with system property `log4j2.StatusLogger.DateFormat`.
      </action>
      <action issue="LOG4J2-2236" dev="rpopma" type="update">
        Removed unnecessary dependency on jcommander since Log4j uses embedded picocli since 2.9.
      </action>
      <action issue="LOG4J2-1883" dev="rpopma" type="add" due-to="Anthony Maire">
        Added support for precise (micro and nanosecond) timestamps when running on Java 9. A limited number of precise %d date formats are supported with PatternLayout. POTENTIAL BREAKING CHANGE: The XML, JSON and YAML formats have changed: they no longer have the "timeMillis" attribute and instead have an "Instant" element with "epochSecond" and "nanoOfSecond" attributes.
      </action>
      <action issue="LOG4J2-2190" dev="mikes" type="add" due-to="Franz Wong">
        Output JSON object for ObjectMessage in JsonLayout.
      </action>
      <action issue="LOG4J2-2191" dev="rpopma" type="add">
        Made log4j-core a multi-release ("multi-version") jar, added log4j-core-java9 module.
      </action>
      <action issue="LOG4J2-2129" dev="rgoers" type="fix" due-to="Blazej Bucko">
        Log4j2 throws NoClassDefFoundError in Java 9 in java.util.ServiceLoader.
      </action>
      <action issue="LOG4J2-2158" dev="rpopma" type="fix" due-to="Björn Kautler">
        Fixed bug where ThreadContext map was cleared, resulting in entries being only available for one log event.
      </action>
      <action issue="LOG4J2-2002" dev="mikes" type="fix" due-to="Paul Burrowes">
        Avoid null attribute values in DefaultConfigurationBuilder.
      </action>
      <action issue="LOG4J2-2175" dev="mikes" type="fix" due-to="Behrang Saeedzadeh">
        Fix typo in Property Substitution docs.
      </action>
      <action issue="LOG4J2-2163" dev="rgoers" type="fix">
        Allow SortedArrayStringMap to be filtered upon deserialization. Fix build error in Java 9 when
        compiling log4j-core test classes.
      </action>
      <action issue="LOG4J2-2157" dev="ggregory" type="fix" due-to="Malte Skoruppa">
        Don't create exit message in traceExit(R) when logging is disabled.
      </action>
      <action issue="LOG4J2-2123" dev="rgoers" type="fix" due-to="Jacob Tolar">
        DefaultMergeStrategy did not merge filters on loggers correctly.
      </action>
      <action issue="LOG4J2-2146" dev="rgoers" type="update">
        Update version of maven bundle plugin to 3.4.0. Convert bundle plugin error to a warning.
      </action>
      <action issue="LOG4J2-2215" dev="rpopma" type="update">
        Reduce compiler warnings in log4j-api.
      </action>
      <action issue="LOG4J2-2143" dev="mikes" type="add">
        Add missing converters to PatternLayout.
      </action>
      <action issue="LOG4J2-2160" dev="ggregory" type="add">
        Add API org.apache.logging.log4j.core.lookup.Interpolator.getStrLookupMap().
      </action>
      <action issue="LOG4J2-2127" dev="rpopma" type="update" due-to="Carter Kozak">
        Removed unnecessary threadlocal StringBuilder field from MdcPatternConverter.
      </action>
      <action issue="LOG4J2-2126" dev="rpopma" type="fix" due-to="Oleg Kalnichevski">
        Removed compile-time dependency on Java Management APIs from Log4J API module to improve compatibility with Android Platform which does not support JMX extensions.
      </action>
      <action issue="LOG4J2-2194" dev="rpopma" type="update">
        Require Java 9 to compile the log4j-perf module to allow benchmarking with Java 9 APIs.
      </action>
      <action issue="LOG4J2-2193" dev="rpopma" type="update">
        Update JMH to version 1.19 from 1.1.1.
      </action>
      <action issue="LOG4J2-2132" dev="ggregory" type="update">
        Update ZeroMQ's jeromq from 0.4.2 to 0.4.3.
      </action>
      <action issue="LOG4J2-2165" dev="ggregory" type="update">
        Update Jackson from 2.9.2 to 2.9.3.
      </action>
      <action issue="LOG4J2-2179" dev="ggregory" type="add">
        The MongoDB Appender should use a keys and values for a Log4j MapMessage.
      </action>
      <action issue="LOG4J2-2180" dev="ggregory" type="add">
        Add a MongoDbProvider builder for and deprecate org.apache.logging.log4j.mongodb.MongoDbProvider.createNoSqlProvider().
      </action>
      <action issue="LOG4J2-2181" dev="ggregory" type="add">
        The JDBC Appender should use keys and values from a Log4j MapMessage.
      </action>
      <action issue="LOG4J2-2184" dev="ggregory" type="update">
        Update MongoDB driver from 3.0.4 to 3.6.1.
      </action>
      <action issue="LOG4J2-2185" dev="ggregory" type="add">
        Add a simple JDBC DriverManager-based ConnectionSource that uses JDBC's DriverManager#getConnection(String, String, String).
      </action>
      <action issue="LOG4J2-2197" dev="ggregory" type="update" due-to="Fabrice Daugan">
        Document default property value support.
      </action>
      <action issue="LOG4J2-2198" dev="ggregory" type="update">
        Update MongoDB dependencies from classic to modern.
      </action>
      <action issue="LOG4J2-2186" dev="ggregory" type="add">
        Add a JDBC ConnectionSource that provides pooling through Apache Commons DBCP 2.
      </action>
      <action issue="LOG4J2-2187" dev="ggregory" type="add">
        Add a hook for a Connection Source for a JDBC Appender to release its resources.
      </action>
      <action issue="LOG4J2-2203" dev="ggregory" type="add">
        Add org.apache.logging.log4j.core.util.WatchManager#unwatch(File).
      </action>
      <action issue="LOG4J2-2204" dev="ggregory" type="update">
        org.apache.logging.log4j.core.util.WatchManager.getWatchers() should pre-allocate its new Map.
      </action>
      <action issue="LOG4J2-2206" dev="ggregory" type="add">
        Add method org.apache.logging.log4j.core.util.WatchManager.reset(File) and reset().
      </action>
      <action issue="LOG4J2-2208" dev="ggregory" type="add">
        Add debug logging to org.apache.logging.log4j.mongodb.MongoDbConnection.
      </action>
      <action issue="LOG4J2-2209" dev="ggregory" type="update">
        Rename existing MongoDb plugin and related artifacts from MongoDb to MongoDb2.
      </action>
      <action issue="LOG4J2-2210" dev="ggregory" type="update" due-to="Björn Kautler">
        Fix error log message for Script which says ScriptFile instead.
      </action>
      <action issue="LOG4J2-2212" dev="ggregory" type="update" due-to="Daniel Feist, Gary Gregory">
        Unnecessary contention in CopyOnWriteSortedArrayThreadContextMap.
      </action>
      <action issue="LOG4J2-2213" dev="ggregory" type="update" due-to="Daniel Feist, Gary Gregory">
        Unnecessary contention in GarbageFreeSortedArrayThreadContextMap.
      </action>
      <action issue="LOG4J2-2214" dev="ggregory" type="update" due-to="Daniel Feist, Gary Gregory">
        Unnecessary contention in DefaultThreadContextMap.
      </action>
      <action issue="LOG4J2-2182" dev="ggregory" type="update" due-to="liwenxian2017, Gary Gregory">
        NullPointerException at org.apache.logging.log4j.util.Activator.loadProvider(Activator.java:81) in log4j 2.10.0.
      </action>
      <action issue="LOG4J2-2202" dev="ggregory" type="update" due-to="Kilian, Gary Gregory">
        MarkerFilter onMismatch invalid attribute in .properties.
      </action>
      <action issue="LOG4J2-2219" dev="ggregory" type="update" due-to="Kilian, Gary Gregory">
        Configuration builder classes should look for "onMismatch", not "onMisMatch".
      </action>
      <action issue="LOG4J2-2205" dev="ggregory" type="update" due-to="Gary Gregory">
        New module log4j-mongodb3: Remove use of deprecated MongoDB APIs and code to the Java driver version 3 API.
      </action>
      <action issue="LOG4J2-2188" dev="ggregory" type="update" due-to="Gary Gregory">
        Split off JPA support into a new module log4j-jpa.
      </action>
      <action issue="LOG4J2-2229" dev="ggregory" type="update" due-to="Gary Gregory">
        Update Jackson from 2.9.3 to 2.9.4.
      </action>
      <action issue="LOG4J2-2243" dev="ggregory" type="update" due-to="Gary Gregory">
        Cannot see or copy all of certain JAnsi exception messages on Windows due to NUL characters.
      </action>
      <action issue="LOG4J2-2245" dev="ggregory" type="update" due-to="Gary Gregory">
        Update Apache Commons Compress from 1.15 to 1.16.1.
      </action>
      <action issue="LOG4J2-2259" dev="ggregory" type="update">
        Update MongoDB 3 module from driver 3.6.1 to 3.6.3.
      </action>
      <action issue="LOG4J2-2260" dev="ggregory" type="update">
        [SMTP] Update javax.mail from 1.6.0 to 1.6.1.
      </action>
      <action issue="LOG4J2-2264" dev="ggregory" type="update">
        Update JAnsi from 1.16 to 1.17.
      </action>
      <action issue="LOG4J2-2270" dev="ggregory" type="fix" due-to="Cyril Martin">
        Strings::join, when called with [null] returns "null" instead of EMPTY.
      </action>
      <action issue="LOG4J2-2276" dev="ggregory" type="fix" due-to="Sean Baxter">
        ConcurrentModificationException from org.apache.logging.log4j.status.StatusLogger.&lt;clinit>(StatusLogger.java:71).
      </action>
      <action issue="LOG4J2-2274" dev="ggregory" type="fix" due-to="Sebastien Lannez">
        Allow EnvironmentPropertySource to run with a SecurityManager that rejects environment variable access.
      </action>
      <action issue="LOG4J2-2279" dev="ggregory" type="fix" due-to="Gary Gregory">
        Allow SystemPropertiesPropertySource to run with a SecurityManager that rejects system property access.
      </action>
    </release>
    <release version="2.10.0" date="2017-11-18" description="GA Release 2.10.0">
      <action issue="LOG4J2-2289" dev="ggregory" type="fix" due-to="Hari Menon">
        XML Schema for DynamicFilterThreshold does not accept multiple KeyValuePairs.
      </action>
      <action issue="LOG4J2-2120" dev="mikes" type="add" due-to="Carter Douglas Kozak">
        Properly escape newlines and other control characters in JSON.
      </action>
      <action issue="LOG4J2-2109" dev="mikes" type="add" due-to="Carter Douglas Kozak">
        Add property to disable message pattern converter lookups.
      </action>
      <action issue="LOG4J2-2112" dev="mikes" type="add" due-to="Carter Douglas Kozak">
        MapMessage should use deep toString for values.
      </action>
      <action issue="LOG4J2-2107" dev="mikes" type="fix" due-to="Carter Douglas Kozak">
        MapMessage supports both StringBuilderFormattable and MultiformatMessage.
      </action>
      <action issue="LOG4J2-2102" dev="mikes" type="fix" due-to="Carter Douglas Kozak">
        MapMessage JSON encoding will escape keys and values.
      </action>
      <action issue="LOG4J2-2101" dev="mikes" type="fix" due-to="Carter Douglas Kozak">
        Non-string value in MapMessage caused ClassCastException.
      </action>
      <action issue="LOG4J2-2103" dev="mikes" type="add">
        XML encoding for PatternLayout.
      </action>
      <action issue="LOG4J2-2114" dev="ggregory" type="add">
        Provide a native Log4j 2 implementation of Eclipse Jetty's org.eclipse.jetty.util.log.Logger.
      </action>
      <action issue="LOG4J2-1203" dev="mikes" type="add" due-to="Robert Turner">
        Allow filtering of line breaks in layout pattern.
      </action>
      <action issue="LOG4J2-2098" dev="rgoers" type="add">
        Add a noop AppenderSkeleton for applications still using Log4j 1.x.
      </action>
      <action issue="LOG4J2-2091" dev="mikes" type="fix" due-to="Carter Douglas Kozak">
        Log4j respects the configured "log4j2.is.webapp" property
      </action>
      <action issue="LOG4J2-2100" dev="ggregory" type="fix">
        LevelMixIn class for Jackson is coded incorrectly
      </action>
      <action issue="LOG4J2-2087" dev="rpopma" type="fix" due-to="Andy Gumbrecht">
        Jansi now needs to be enabled explicitly (by setting system property `log4j.skipJansi` to `false`). To avoid causing problems for web applications, Log4j will no longer automatically try to load Jansi without explicit configuration.
      </action>
      <action issue="LOG4J2-2060" dev="rpopma" type="fix">
        AbstractDatabaseManager should make a copy of LogEvents before holding references to them: AsyncLogger log events are mutable.
      </action>
      <action issue="LOG4J2-2076" dev="mikes" type="update">
        Split up log4j-nosql into one module per appender.
      </action>
      <action issue="LOG4J2-2088" dev="rpopma" type="update">
        Upgrade picocli to 2.0.3 from 0.9.8.
      </action>
      <action issue="LOG4J2-2062" dev="mikes" type="add" due-to="Jorge Sanchez">
        Add possibility of sending the key of a message to Kafka using KafkaAppender.
      </action>
      <action issue="LOG4J2-2056" dev="rgoers" type="add">
        Modularize Log4j-api and make most other log4j jars automatic modules.
      </action>
      <action issue="LOG4J2-1431" dev="mattsicker" type="add">
        Simplify log4j system property naming scheme.
      </action>
      <action issue="LOG4J2-1809" dev="mattsicker" type="add">
        Add global configuration environment SPI.
      </action>
      <action issue="LOG4J2-2025" dev="rgoers" type="update">
        Provide support for overriding the Tomcat Log class in Tomcat 8.5+.
      </action>
      <action issue="LOG4J2-1694" dev="mikes" type="add" due-to="Michal Dvořák">
        Add fields with fixed values to JSON/XML/YAML layouts.
      </action>
      <action issue="LOG4J2-2054" dev="rpopma" type="add">
      Provide ways to configure SSL that avoid plain-text passwords in the log4j configuration. The configuration may
        now specify a system environment variable that holds the password, or the path to a file that holds the password.
      </action>
      <action issue="LOG4J2-2057" dev="rgoers" type="update">
        Support new SLF4J binding mechanism introduced in SLF4J 1.8.
      </action>
      <action issue="LOG4J2-2052" dev="rpopma" type="update">
        Disable thread name caching by default when running on Java 8u102 or later.
      </action>
      <action issue="LOG4J2-2055" dev="rgoers" type="fix">
        If Log4j is used as the Tomcat logging implementation startup might fail if an application also uses Log4j.
      </action>
      <action issue="LOG4J2-1896" dev="rpopma" type="update">
        Update classes in org.apache.logging.log4j.core.net.ssl in APIs from String to a PasswordProvider producing
        char[] for passwords.
      </action>
      <action issue="LOG4J2-2031" dev="rpopma" type="fix">
        Until this change, messages appeared out of order in log file any time when the async logging queue was full.
        With this change, messages are only logged out of order to prevent deadlock when Log4j2 detects recursive
        logging while the queue is full.
      </action>
      <action issue="LOG4J2-2053" dev="ggregory" type="fix">
        Exception java.nio.charset.UnsupportedCharsetException: cp65001 in 2.9.0.
      </action>
      <action issue="LOG4J2-1216" dev="ggregory" type="fix" due-to="Thies Wellpott, Barna Zsombor Klara, GFriedrich">
        Nested pattern layout options broken.
      </action>
      <action issue="LOG4J2-2070" dev="ggregory" type="fix" due-to="Doug Hughes">
        Log4j1XmlLayout does not provide the entire stack trace, it is missing the caused by information.
      </action>
      <action issue="LOG4J2-2036" dev="ggregory" type="fix" due-to="Robert Haycock">
        CompositeConfiguration supports Reconfiguration. PR #115.
      </action>
      <action issue="LOG4J2-2071" dev="ggregory" type="add" due-to="Carter Kozak">
        Add org.apache.logging.log4j.core.config.composite.CompositeConfiguration#toString().
      </action>
      <action issue="LOG4J2-2073" dev="ggregory" type="fix" due-to="Patrick Lucas">
        Log4j-config.xsd should make AppenderRef optional for each Logger element.
      </action>
      <action issue="LOG4J2-2074" dev="ggregory" type="fix">
        The console appender should say why it cannot load JAnsi.
      </action>
      <action issue="LOG4J2-2085" dev="ggregory" type="fix" due-to="István Neuwirth">
        Wrong Apache Commons CSV version referenced in the Javadoc of CsvParameterLayout.
      </action>
      <action issue="LOG4J2-2078" dev="ggregory" type="update">
        Update LMAX disruptor from 3.3.6 to 3.3.7.
      </action>
      <action issue="LOG4J2-2081" dev="ggregory" type="update">
        Update Apache Commons Compress from 1.14 to 1.15.
      </action>
      <action issue="LOG4J2-2089" dev="ggregory" type="update">
        [TagLib] Update servlet-api provided dependency from 2.5 to 3.0.1.
      </action>
      <action issue="LOG4J2-2096" dev="ggregory" type="update">
        Update Apache Kafka kafka-clients from 0.11.0.1 to 1.0.0.
      </action>
      <action issue="LOG4J2-2077" dev="ggregory" type="update">
        Update from Jackson 2.9.1 to 2.9.2.
      </action>
      <action issue="LOG4J2-2117" dev="ggregory" type="update">
        Jackson dependencies for 2.9.2 incorrectly bring in jackson-annotations 2.9.0 instead of 2.9.2.
      </action>
    </release>
    <release version="2.9.1" date="2017-09-17" description="GA Release 2.9.1">
      <action issue="LOG4J2-1988" dev="rpopma" type="fix">
        Prevent ConcurrentModificationException with AsyncLoggerConfig.
      </action>
      <action issue="LOG4J2-1914" dev="rpopma" type="fix">
        Prevent ConcurrentModificationException with AsyncLoggerConfig.
      </action>
      <action issue="LOG4J2-2048" dev="rpopma" type="fix">
        Increase default queue size for AsyncAppender from 128 to 1024.
      </action>
      <action issue="LOG4J2-2035" dev="rpopma" type="fix">
        Fix documentation to clarify disruptor-3.3.4 is now required for async loggers (previously the docs referred to disruptor-3.3.3 which was never released).
      </action>
      <action issue="LOG4J2-2030" dev="rgoers" type="fix">
        Inspect all known ClassLoaders to locate the service provider.
      </action>
      <action issue="LOG4J2-2028" dev="rgoers" type="fix" due-to="Jason Tedor">
        Java 9 StackLocator was not properly skipping the initial stack frames.
      </action>
      <action issue="LOG4J2-2023" dev="ggregory" type="update">
        Use a class' canonical name instead of name to create its logger name.
      </action>
      <action issue="LOG4J2-2026" dev="ggregory" type="fix" due-to="Leon Finker">
        java.lang.AbstractMethodError: javax.xml.parsers.DocumentBuilderFactory.setFeature().
      </action>
      <action issue="LOG4J2-2029" dev="ggregory" type="fix" due-to="Fabrizio Cucci">
        Marker examples should not use deprecated flow APIs.
      </action>
      <action issue="LOG4J2-1936" dev="ggregory" type="fix" due-to="Helber Belmiro">
        ClassNotFoundException when making all loggers asynchronous under OSGi environment.
      </action>
      <action issue="LOG4J2-2043" dev="ggregory" type="update">
        Update Jackson from 2.9.0 to 2.9.1 (fix for Java 9.)
      </action>
      <action issue="LOG4J2-2044" dev="ggregory" type="update">
        Update Apache Commons CSV from 1.4 to 1.5.
      </action>
      <action issue="LOG4J2-2045" dev="ggregory" type="update">
        Update javax.mail from 1.5.6 to 1.6.0.
      </action>
      <action issue="LOG4J2-2046" dev="ggregory" type="update">
        Update Apache Commons Compress from 1.13 to 1.14.
      </action>
      <action issue="LOG4J2-2047" dev="ggregory" type="update">
        Update Cassandra driver from 3.1.0 to 3.1.4.
      </action>
      <action issue="LOG4J2-2049" dev="ggregory" type="update">
        Update Apache Kafka Client from 0.11.0.0 to 0.11.0.1.
      </action>
    </release>
    <release version="2.9.0" date="2017-08-26" description="GA Release 2.9.0">
      <action issue="LOG4J2-1928" dev="rgoers" type="update">
        Add support for DirectWriteRolloverStrategy to RollingRandomAccessFileAppender.
      </action>
      <action issue="LOG4J2-1833" dev="rgoers" type="fix">
        Prevent NullPointerException when a file name is specified with the DirectWriteRolloverStrategy.
      </action>
      <action issue="LOG4J2-2022" dev="rgoers" type="update">
        RFC5424Layout now prints the process id.
      </action>
      <action issue="LOG4J2-2020" dev="mikes" type="update">
        Remove default layout from KafkaAppender.
      </action>
      <action issue="LOG4J2-2018" dev="rpopma" type="fix">
        Fix incorrect documentation for LoggerNameLevelRewritePolicy.
      </action>
      <action issue="LOG4J2-922" dev="ggregory" type="fix" due-to="angus.aqlu, Paul Burrowes">
        Parameter of mdcId in SyslogAppender has no default value.
      </action>
      <action issue="LOG4J2-2001" dev="ggregory" type="fix" due-to="Paul Burrowes">
        StyleConverter.newInstance argument validation is incorrect.
      </action>
      <action issue="LOG4J2-1999" dev="ggregory" type="fix" due-to="Paul Burrowes">
        HighlightConverter converts all unrecognized levels to DEBUG.
      </action>
      <action issue="LOG4J2-2013" dev="ggregory" type="fix" due-to="Taylor Patton, Gary Gregory">
        SslSocketManager does not apply SSLContext on TCP reconnect.
      </action>
      <action issue="LOG4J2-2023" dev="ggregory" type="update">
        Use a class' canonical name instead of name to create its logger name.
      </action>
      <action issue="LOG4J2-2015" dev="ggregory" type="update">
        Allow KeyStoreConfiguration and TrustStoreConfiguration to find files as resources.
      </action>
      <action issue="LOG4J2-2011" dev="rpopma" type="update">
        Replace JCommander command line parser with picocli to let users run Log4j2 utility applications without requiring an external dependency.
      </action>
      <action issue="LOG4J2-2008" dev="rgoers" type="add">
        Support printing multiple StructuredData elements in RFC5424Layout.
      </action>
      <action issue="LOG4J2-1986" dev="mikes" type="add">
        Public API for parsing the output from JsonLayout/XmlLayout/YamlLayout into a LogEvent.
      </action>
      <action issue="LOG4J2-1984" dev="rgoers" type="update">
        Allow maxLength of StructuredData to be specified by the user.
      </action>
      <action issue="LOG4J2-1071" dev="ggregory" type="update" due-to="Ben Ludkiewicz, Benjamin Jaton">
        Allow for bufferSize=0 in SMTP appender.
      </action>
      <action issue="LOG4J2-1981" dev="mikes" type="add">
        JsonLayout, XmlLayout and YamlLayout support 0-byte termination of log events.
      </action>
      <action issue="LOG4J2-1864" dev="mattsicker" type="add" due-to="Matthias Kappeller">
        Support capped collections for MongoDb appender.
      </action>
      <action issue="LOG4J2-2016" dev="ggregory" type="fix" due-to="Benjamin Jaton">
        Mark FileRenameAction as successful when using alternative ways to move files.
      </action>
      <action issue="LOG4J2-2012" dev="ggregory" type="fix" due-to="Benjamin Jaton">
        No compression when using a separate drive in Linux.
      </action>
      <action issue="LOG4J2-1888" dev="ggregory" type="fix" due-to="Misagh Moayyed">
        Log4j throws a java.nio.charset.UnsupportedCharsetException: cp65001.
      </action>
      <action issue="LOG4J2-1990" dev="ggregory" type="fix" due-to="Philippe Mouawad">
        ConcurrentModificationException logging a parameter of type Map.
      </action>
      <action issue="LOG4J2-1311" dev="ggregory" type="fix" due-to="Xibing Liang">
        SocketAppender will lose several events after re-connection to server.
      </action>
      <action issue="LOG4J2-1977" dev="ggregory" type="fix" due-to="Jerry xnslong">
        Consider the StringBuilder's capacity instead of content length when trimming.
      </action>
      <action issue="LOG4J2-1971" dev="rgoers" type="fix">
        Register log4j-core as an OSGi service. Skip tests for LOG4J2-1766 on MacOS. Use group "staff" for LOG4J2-1699 test on MacOS.
      </action>
      <action issue="LOG4J2-1994" dev="ggregory" type="fix">
        TcpSocketServer does not close accepted Sockets.
      </action>
      <action issue="LOG4J2-1987" dev="ggregory" type="fix" due-to="Andreas Felder">
        Log4J JUL Bridge and RMI Security Manager causes access denied ("java.util.logging.LoggingPermission" "control")
      </action>
      <action issue="LOG4J2-1982" dev="ggregory" type="fix" due-to="Christoph Lembeck">
        Log4j-config.xsd only allows one AppenderRef element for each Logger element.
      </action>
      <action issue="LOG4J2-1985" dev="ggregory" type="fix" due-to="Kenneth McFarland">
        Fix default buffer size to match documentation (from 8102 to 8192 a.k.a. 8KB.)
      </action>
      <action issue="LOG4J2-1813" dev="rpopma" type="add">
        Log4j2 will now print all internal logging to the console if system property `log4j2.debug` is defined with any value (or no value).
      </action>
      <action issue="LOG4J2-1261" dev="rpopma" type="update">
        Async Loggers no longer use deprecated LMAX Disruptor APIs. (Disruptor-3.3.3 or higher is now required.)
      </action>
      <action issue="LOG4J2-1908" dev="rpopma" type="update">
        Improved error message when misconfigured with multiple incompatible appenders targeting same file.
      </action>
      <action issue="LOG4J2-1954" dev="rpopma" type="update">
        Configurations with multiple root loggers now fail loudly.
      </action>
      <action issue="LOG4J2-1958" dev="mikes" type="update">
        Deprecate SerializedLayout and remove it as default.
      </action>
      <action issue="LOG4J2-1959" dev="mikes" type="update">
        Disable DTD processing in XML configuration files.
      </action>
      <action issue="LOG4J2-1766" dev="ggregory" type="add" due-to="Pierrick HYMBERT">
        Temporary compress directory during rollover (#88).
      </action>
      <action issue="LOG4J2-1950" dev="ggregory" type="update" due-to="Pierrick HYMBERT">
        Fix docker build with jdk9 requirements (#84).
      </action>
      <action issue="LOG4J2-1801" dev="rpopma" type="update">
        Add more detail to WARN "Ignoring log event" messages printed to the console after log4j was shut down.
      </action>
      <action issue="LOG4J2-1814" dev="rpopma" type="add">
        Added wrapper classes CustomLoggerGenerator and ExtendedLoggerGenerator to avoid class name with a dollar ($) character which has special meaning in many *nix command line environments.
      </action>
      <action issue="LOG4J2-1884" dev="rpopma" type="add">
        Added process ID (pid) pattern converter.
      </action>
      <action issue="LOG4J2-1926" dev="rpopma" type="update">
        Facilitate log4j use in Android applications: remove dependency on RMI and Management APIs from log4j-api.
      </action>
      <action issue="LOG4J2-1699" dev="ggregory" type="add" due-to="Demetrios Dimatos, Pierrick HYMBERT">
        Configurable Log File Permissions with PosixFilePermission.
      </action>
      <action issue="LOG4J2-1945" dev="ggregory" type="add">
        Generate source jas for all test jars.
      </action>
      <action issue="LOG4J2-1934" dev="ggregory" type="add">
        JMS Appender does not know how to recover from a broken connection.
      </action>
      <action issue="LOG4J2-1955" dev="ggregory" type="add">
        JMS Appender should be able connect to a broker (later) even it is not present at configuration time.
      </action>
      <action issue="LOG4J2-1956" dev="ggregory" type="update">
        JMS Appender broker password should be a char[], not a String.
      </action>
      <action issue="LOG4J2-1874" dev="rpopma" type="add" due-to="Roman Leventov">
        Added methods ::writeBytes(ByteBuffer) and ::writeBytes(byte[], int, int) to ByteBufferDestination interface and use these methods in TextEncoderHelper where possible to prepare for future enhancements to reduce lock contention.
      </action>
      <action issue="LOG4J2-1912" dev="ggregory" type="fix" due-to="R Ri">
        CompositeConfiguration logs warning "Unable to determine URI for configuration." However, the reconfiguration is completed.
      </action>
      <action issue="LOG4J2-1964" dev="ggregory" type="fix" due-to="Pierrick HYMBERT">
        Dynamic reconfiguration does not work for filePattern of RollingFile.
      </action>
      <action issue="LOG4J2-1961" dev="ggregory" type="fix" due-to="Christian Vent">
        Reconfigure breaks DirectWriteRolloverStrategy.
      </action>
      <action issue="LOG4J2-1943" dev="rgoers" type="fix">
        The eventPrefix attribute was being ignored in the RFC5424Layout.
      </action>
      <action issue="LOG4J2-1953" dev="ggregory" type="fix">
        JndiManager is not released when the JmsAppender builder catches an exception trying to build itself.
      </action>
      <action issue="LOG4J2-1911" dev="rgoers" type="fix">
        Improve the documentation of the DynamicThresholdFilter.
      </action>
      <action issue="LOG4J2-1929" dev="ggregory" type="fix" due-to="Borys Sokolov">
        EOFException with FormattedMessage.
      </action>
      <action issue="LOG4J2-1948" dev="ggregory" type="fix" due-to="Michael Lück">
        Trim levels read from properties file to remove trailing spaces.
      </action>
      <action issue="LOG4J2-1971" dev="ggregory" type="fix" due-to="liwenxian2017">
        ClassCastException: org.eclipse.osgi.internal.loader.SystemBundleLoader$1 cannot be cast to java.lang.ClassLoader.
      </action>
      <action issue="LOG4J2-1442" dev="mikes" type="add">
        Generic HTTP appender.
      </action>
      <action issue="LOG4J2-1935" dev="ggregory" type="add">
        Add with(String, primitive) methods to org.apache.logging.log4j.message.MapMessage.
      </action>
      <action issue="LOG4J2-1930" dev="ggregory" type="add">
        Add forEach() methods to org.apache.logging.log4j.message.MapMessage.
      </action>
      <action issue="LOG4J2-1932" dev="ggregory" type="add">
        Add containsKey() methods to org.apache.logging.log4j.message.MapMessage.
      </action>
      <action issue="LOG4J2-1917" dev="rgoers" type="update">
        Support using java.util.ServiceLoader to locate Log4j 2 API providers.
      </action>
      <action issue="LOG4J2-1966" dev="ggregory" type="update" due-to="M Sazzadul Hoque">
        Include separator option of PatternLayout in manual (and other updates).
      </action>
      <action issue="LOG4J2-1854" dev="mikes" type="add" due-to="Xavier Jodoin">
        Support null byte delimiter in GelfLayout.
      </action>
      <action issue="LOG4J2-1359" dev="rgoers" type="add">
        Add support for Java 9 StackWalker.
      </action>
      <action issue="LOG4J2-1880" dev="mikes" type="add">
        Warn when a configuration file for an inactive ConfigurationFactory is found.
      </action>
      <action issue="LOG4J2-1855" dev="mattsicker" type="add" due-to="Anthony Maire">
        Add an optional random delay in TimeBasedTriggeringPolicy
      </action>
      <action issue="LOG4J2-1876" dev="mikes" type="fix">
        More reliable checking for runtime dependencies.
      </action>
      <action issue="LOG4J2-1867" dev="mikes" type="fix">
        Fix configuration documentation.
      </action>
      <action issue="LOG4J2-1858" dev="rpopma" type="fix">
        Ensure the ThreadLocal StringBuilder in ParameterizedMessage won't hold excessively much memory after logging a long message.
      </action>
      <action issue="LOG4J2-1885" dev="mattsicker" type="fix">
        Fix documentation about default additivity value for loggers.
      </action>
      <action issue="LOG4J2-1920" dev="ggregory" type="fix" due-to="Ajitha">
        ScriptEngineManager is not available in Android and causes a NoClassDefFoundError.
      </action>
      <action issue="LOG4J2-1989" dev="ggregory" type="fix" due-to="Kenneth McFarland">
        Clarify Javadoc for AbstractTriggeringPolicy.
      </action>
      <action issue="LOG4J2-1993" dev="ggregory" type="fix" due-to="Kenneth McFarland">
        Fix compiler warnings in LoggerConfigTest.
      </action>
      <action issue="LOG4J2-1851" dev="mikes" type="update">
        Move server components from log4j-core to new log4-server module.
      </action>
      <action issue="LOG4J2-1860" dev="mikes" type="add">
        Shortcut to add Property and KeyValuePair component in ConfigurationBuilder.
      </action>
      <action issue="LOG4J2-1294" dev="ggregory" type="add">
        The JMS Appender should use a JMS MapMessage for a Log4j MapMessage.
      </action>
      <action issue="LOG4J2-1991" dev="ggregory" type="update" due-to="">
        Refactor SimpleMessage to be concise and clear (#100)
      </action>
      <action issue="LOG4J2-2017" dev="ggregory" type="update">
        Update Jackson from 2.8.9 to 2.9.0.
      </action>
      <action issue="LOG4J2-1868" dev="ggregory" type="update">
        Update ZeroMQ's JeroMQ from 0.3.6 to 0.4.0.
      </action>
      <action issue="LOG4J2-1960" dev="ggregory" type="update">
        Update ZeroMQ's JeroMQ from 0.4.0 to 0.4.1.
      </action>
      <action issue="LOG4J2-1974" dev="ggregory" type="update">
        Update ZeroMQ's JeroMQ from 0.4.1 to 0.4.2.
      </action>
      <action issue="LOG4J2-1869" dev="ggregory" type="update">
        Update Kafka client from 0.10.1.1 to 0.10.2.0
      </action>
      <action issue="LOG4J2-1962" dev="ggregory" type="update">
        Update Kafka client from 0.10.2.0 to 0.11.0.0
      </action>
      <action issue="LOG4J2-1872" dev="ggregory" type="update">
		Update JavaMail from 1.5.5 to 1.5.6.
      </action>
      <action issue="LOG4J2-1879" dev="ggregory" type="update">
		Update JAnsi from 1.14 to 1.15.
      </action>
      <action issue="LOG4J2-1877" dev="ggregory" type="update" due-to="Chandra Tungathurthi">
		Missing documentation for Max index limit in DefaultRolloverStrategy.
      </action>
      <action issue="LOG4J2-1899" dev="ggregory" type="update">
        Add missing getters to classes in package org.apache.logging.log4j.core.net.ssl.
      </action>
      <action issue="LOG4J2-1900" dev="ggregory" type="update">
        Update JAnsi from 1.15 to 1.16.
      </action>
      <action issue="LOG4J2-" dev="ggregory" type="update">
        Update SLF4J from 1.7.24 to 1.7.25.
      </action>
      <action issue="LOG4J2-1938" dev="ggregory" type="update">
        Update Jackson from 2.8.7 to 2.8.9.
      </action>
      <action issue="LOG4J2-1970" dev="rpopma" type="update">
        Update HdrHistogram from 2.1.8 to 2.1.9.
      </action>
      <action issue="LOG4J2-1975" dev="ggregory" type="update">
        Update javax.persistence from 2.1.0 to 2.1.1.
      </action>
      <action issue="LOG4J2-1976" dev="ggregory" type="update">
        Update org.osgi.core from 4.3.1 to 6.0.0.
      </action>
    </release>
    <release version="2.8.2" date="2017-04-02" description="GA Release 2.8.2">
      <action issue="LOG4J2-1861" dev="mattsicker" type="fix">
        Fix JavaDoc on org.apache.logging.log4j.ThreadContext about inheritance.
      </action>
      <action issue="LOG4J2-1862" dev="mattsicker" type="fix" due-to="wangyuntao">
        Fix JavaDoc about @Order and OrderComparator ordering.
      </action>
      <action issue="LOG4J2-1849" dev="rpopma" type="fix">
        Fixed daylight savings time (DST) issue with FixedDateFormat.
      </action>
      <action issue="LOG4J2-1850" dev="mattsicker" type="fix" due-to="Ludovic Hochet">
        Fix CassandraRule and unit tests on Windows.
      </action>
      <action issue="LOG4J2-1840" dev="mattsicker" type="fix" due-to="Pradeep Balasundaram">
        Fix typo in %replace converter documentation.
      </action>
      <action issue="LOG4J2-1846" dev="mikes" type="fix">
        Handle when LogEvent.getLoggerName() returns null in LoggerNameLevelRewritePolicy.
      </action>
      <action issue="LOG4J2-1845" dev="mikes" type="fix">
        Handle when LogEvent.getLoggerName() returns null in KafkaAppender.
      </action>
      <action issue="LOG4J2-1853" dev="ggregory" type="fix" due-to="wangyuntao">
        The default value of RandomAccessFileAppender.Builder append field is wrong.
      </action>
      <action issue="LOG4J2-1863" dev="mattsicker" type="add">
        Add support for filtering input in TcpSocketServer and UdpSocketServer.
      </action>
      <action issue="LOG4J2-1848" dev="mattsicker" type="add">
        Add JSON encoding support to EncodingPatternConverter %encode{}.
      </action>
      <action issue="LOG4J2-1843" dev="mattsicker" type="add" due-to="Zilong Song">
        Add support for appending common suffix to each line of throwable stack trace.
      </action>
      <action issue="LOG4J2-1838" dev="mattsicker" type="add" due-to="Zilong Song">
        Add support for appending common suffix to each line of extended and root throwable stack trace.
      </action>
      <action issue="LOG4J2-1827" dev="rgoers" type="update">
        Move integration tests to their own module to speed up build.
      </action>
      <action issue="LOG4J2-1835" dev="mattsicker" type="fix">
        Fix documentation about the licensing for JeroMQ.
      </action>
      <action issue="LOG4J2-1836" dev="rgoers" type="fix">
        Update the API version to 2.6.0.
      </action>
      <action issue="LOG4J2-1831" dev="ggregory" type="fix" due-to="Edward Serebrinskiy">
        NullPointerException in HtmlLayout.
      </action>
      <action issue="LOG4J2-1820" dev="ggregory" type="fix" due-to="Jason Tedor">
        Log4j 2.8 can lose exceptions when a security manager is present.
      </action>
      <action issue="LOG4J2-1856" dev="ggregory" type="update">
        Update Jackson from 2.8.6 to 2.8.7.
      </action>
    </release>
    <release version="2.8.1" date="2017-02-26" description="GA Release 2.8.1">
      <action issue="LOG4J2-1804" dev="rgoers" type="fix" due-to="Pierrick Hymbert">
        Allow %i in file pattern to be preceded with characters other than just '-'.
      </action>
      <action issue="LOG4J2-1822" dev="rgoers" type="update">
        Update SLF4J to 1.7.24.
      </action>
      <action issue="LOG4J2-1812" dev="rpopma" type="update">
        Improved error message when log4j 2 configuration file not found.
      </action>
      <action issue="LOG4J2-1810" dev="rgoers" type="update">
        Update to use Logback 1.1.10 and then Logback 1.2 for tests.
      </action>
      <action issue="LOG4J2-1819" dev="ggregory" type="update">
        Update Jackson from 2.8.5 to 2.8.6.
      </action>
      <action issue="LOG4J2-1753" dev="ggregory" type="fix" due-to="Ludovic Hochet">
        Fix ClassNotFoundException org.apache.logging.log4j.core.util.ExecutorServices in OSGi tests.
      </action>
      <action issue="LOG4J2-1816" dev="rpopma" type="fix" due-to="shubhankar1100">
        Change minOccur to minOccurs in Log4j-config.xsd.
      </action>
      <action issue="LOG4J2-1803" dev="rgoers" type="fix">
        Fix Maven POM to ensure JMH generated classes in log4j-perf are included in benchmarks jar.
      </action>
      <action issue="LOG4J2-1800" dev="mikes" type="fix" due-to="Vincent Tieleman">
        Report errors when sending to Kafka when using syncSend=false.
      </action>
      <action issue="LOG4J2-1805" dev="rpopma" type="fix">
        Fixed rare race condition in FixedDateFormat, made FixedDateFormat::millisSinceMidnight method public.
      </action>
      <action issue="LOG4J2-1799" dev="rpopma" type="fix" due-to="Eduard Gizatullin">
        Fixed bug in PropertiesUtil::getCharsetProperty that caused UnsupportedCharsetException for ConsoleAppender.
      </action>
      <action issue="LOG4J2-1806" dev="rpopma" type="fix" due-to="challarao">
        Fix Javadoc for DefaultRolloverStrategy::purgeAscending
      </action>
      <action issue="LOG4J2-1818" dev="ggregory" type="fix" due-to="xkr47">
        Fix rollover to work when filePattern contains no directory components.
      </action>
      <action issue="LOG4J2-1823" dev="mattsicker" type="add">
        Remove deprecation on MessageSupplier lambda functions in Logger API.
      </action>
      <action issue="LOG4J2-1807" dev="ggregory" type="add">
        [core] Add and implement LogEvent.toImmutable().
      </action>
    </release>
    <release version="2.8" date="2017-01-21" description="GA Release 2.8">
      <action issue="LOG4J2-1780" dev="mikes" type="fix">
        Eliminate the use of the ExecutorServices in the LoggerContext.
      </action>
      <action issue="LOG4J2-1032" dev="rgoers" type="add">
        Make DefaultRolloverStrategy more efficient when renaming files. Add nomax option to the fileIndex attribute.
      </action>
      <action issue="LOG4J2-1101" dev="rgoers" type="add">
        RollingFileAppender now supports omitting the file name and writing directly to the archive files.
      </action>
      <action issue="LOG4J2-1786" dev="rpopma" type="fix">
        ConfigurationScheduler now preserves interrupt flag during stop.
      </action>
      <action issue="LOG4J2-1243" dev="rgoers" type="add">
        Allow default value in property to be a Lookup.
      </action>
      <action issue="LOG4J2-1779" dev="rpopma" type="fix">
        Fixed bug where AsyncLogger did not resolve configuration properties.
      </action>
      <action issue="LOG4J2-1769" dev="rpopma" type="fix" due-to="Brandon Goodin">
        Fixed concurrency issue affecting all layouts except PatternLayout and GelfLayout, which caused scrambled output and exceptions when logging synchronously from multiple threads.
      </action>
      <action issue="LOG4J2-1724" dev="mikes" type="fix" due-to="Alexander Krasnostavsky">
        Using variables in GelfLayout's additional fields at runtime.
      </action>
      <action issue="LOG4J2-1762" dev="mikes" type="fix">
        Add Builder to GelfLayout.
      </action>
      <action issue="LOG4J2-1649" dev="rgoers" type="fix" due-to="Georg Friedrich">
        Insure the ConfigurationScheduler shuts down without blocking.
      </action>
      <action issue="LOG4J2-1653" dev="rgoers" type="fix" due-to=" Georg Friedrich">
        CronTriggeringPolicy would use the wrong date/time when rolling over and create multiple triggering policies on reconfiguration.
      </action>
      <action issue="LOG4J2-1748" dev="mikes" type="fix">
        Do not use non-daemon thread pool for rollover tasks.
      </action>
      <action issue="LOG4J2-1628" dev="rpopma" type="fix">
        Fixed file locking regression in FileAppender introduced in 2.6.
      </action>
      <action issue="LOG4J2-1744" dev="rpopma" type="fix">
        The custom logger Generate tool no longer requires the log4j-api module on the classpath.
      </action>
      <action issue="LOG4J2-1731" dev="rpopma" type="fix" due-to="Chris Ribble">
        SslSocketManager now respects connectTimeoutMillis.
      </action>
      <action issue="LOG4J2-1682" dev="ggregory" type="fix" due-to="Markus Waidhofer">
        Logger using LocalizedMessageFactory prints key instead of message.
      </action>
      <action issue="LOG4J2-1720" dev="mikes" type="fix">
        Make GelfLayout independent of Jackson.
      </action>
      <action issue="LOG4J2-1719" dev="rpopma" type="fix">
        Fixed race condition in ObjectMessage and SimpleMessage, ensuring that the log message contains the value the object has during the logging call.
      </action>
      <action issue="LOG4J2-1688" dev="rpopma" type="fix">
        Fixed bug where elements of a log message parameter array were nulled out in garbage-free mode.
      </action>
      <action issue="LOG4J2-1692" dev="mikes" type="fix" due-to="Greg Thomas">
        Add putAll() method to CloseableThreadContext.
      </action>
      <action issue="LOG4J2-1689" dev="mikes" type="fix">
        Add CleanableThreadContextMap interface supporting method removeAll(Iterable&lt;String&gt;).
      </action>
      <action issue="LOG4J2-1685" dev="mikes" type="fix" due-to="Raman Gupta">
        Option 'disableAnsi' in PatternLayout to unconditionally disable ANSI escape codes.
      </action>
      <action issue="LOG4J2-1706" dev="rpopma" type="fix">
        Make TimeFilter usable as global filter and as logger filter.
      </action>
      <action issue="LOG4J2-1722" dev="rpopma" type="fix">
        (GC) Avoid allocating temporary objects in VariablesNotEmptyReplacementConverter.
      </action>
      <action issue="LOG4J2-1717" dev="rpopma" type="fix">
        (GC) Avoid allocating temporary objects in EncodingPatternConverter.
      </action>
      <action issue="LOG4J2-1716" dev="rpopma" type="fix">
        (GC) Avoid allocating temporary objects in MapPatternConverter. (Note that constructing a MapMessage is not garbage-free.)
      </action>
      <action issue="LOG4J2-1683" dev="rpopma" type="fix">
        (GC) Avoid allocating temporary objects in MapMessage.
      </action>
      <action issue="LOG4J2-1715" dev="rpopma" type="fix">
        (GC) Avoid allocating temporary objects in NdcPatternConverter. (Note that use of the ThreadContext stack is not garbage-free.)
      </action>
      <action issue="LOG4J2-1714" dev="rpopma" type="fix">
        (GC) Avoid allocating temporary objects in AbstractStyleNameConverter.
      </action>
      <action issue="LOG4J2-1680" dev="rpopma" type="fix">
        (GC) Avoid allocating temporary objects in TimeFilter.
      </action>
      <action issue="LOG4J2-1679" dev="rpopma" type="fix">
        (GC) Avoid allocating temporary objects in StructuredDataFilter.
      </action>
      <action issue="LOG4J2-1678" dev="rpopma" type="fix">
        (GC) Avoid allocating temporary objects in ThreadContextMapFilter.
      </action>
      <action issue="LOG4J2-1677" dev="rpopma" type="fix">
        (GC) Avoid allocating temporary objects in MapFilter.
      </action>
      <action issue="LOG4J2-1674" dev="rpopma" type="fix">
        (GC) Avoid allocating temporary objects in ThresholdFilter.
      </action>
      <action issue="LOG4J2-1673" dev="rpopma" type="fix">
        (GC) Avoid allocating temporary objects in MarkerFilter.
      </action>
      <action issue="LOG4J2-1672" dev="rpopma" type="fix">
        (GC) Avoid allocating temporary objects in LevelRangeFilter.
      </action>
      <action issue="LOG4J2-1671" dev="rpopma" type="fix">
        (GC) Avoid allocating temporary objects in EqualsIgnoreCaseReplacementConverter.
      </action>
      <action issue="LOG4J2-1670" dev="rpopma" type="fix">
        (GC) Avoid allocating temporary objects in EqualsReplacementConverter.
      </action>
      <action issue="LOG4J2-1669" dev="rpopma" type="fix">
        (GC) Avoid allocating temporary objects in MaxLengthConverter.
      </action>
      <action issue="LOG4J2-1668" dev="rpopma" type="fix">
        (GC) Avoid allocating temporary objects in MarkerPatternConverter.
      </action>
      <action issue="LOG4J2-1667" dev="rpopma" type="fix">
        (GC) Avoid allocating temporary objects in SequenceNumberPatternConverter.
      </action>
      <action issue="LOG4J2-1666" dev="rpopma" type="fix">
        (GC) Avoid allocating temporary objects in RelativeTimePatternConverter.
      </action>
      <action issue="LOG4J2-1665" dev="rpopma" type="fix">
        (GC) Avoid allocating temporary objects in IntegerPatternConverter.
      </action>
      <action issue="LOG4J2-1637" dev="rpopma" type="fix">
        Fixed problems when used in OSGi containers (IllegalAccessError, NoClassDefFoundError).
      </action>
      <action issue="LOG4J2-1226" dev="rpopma" type="fix">
        Improve LogEvent serialization to handle non-serializable Messages and deserializing when required classes are missing.
      </action>
      <action issue="LOG4J2-1663" dev="rpopma" type="fix">
        Ensure SortedArrayStringMap can be serialized and deserialized without errors regardless of content.
      </action>
      <action issue="LOG4J2-1658" dev="rpopma" type="fix">
        Prevent NPE in ThreadContextMapFactory::createThreadContextMap when initializing Log4j with Configurator::initialize and the BasicContextSelector is used.
      </action>
      <action issue="LOG4J2-1645" dev="mikes" type="fix">
        Immutable empty StringMap.
      </action>
      <action issue="LOG4J2-1623" dev="mikes" type="fix">
        Configurable JVM shutdown hook timeout.
      </action>
      <action issue="LOG4J2-1712" dev="ggregory" type="fix">
        Pick up bug fixes from Apache Commons Lang's org.apache.commons.lang3.time package.
      </action>
      <action issue="LOG4J2-1636" dev="ggregory" type="fix" due-to="Eldar Gabdullin">
        Console Appender does not pick up Oracle Java 8's sun.stdout.encoding and sun.stderr.encoding.
      </action>
      <action issue="LOG4J2-1639" dev="ggregory" type="fix" due-to="Sridhar Gopinath">
        Fix MemoryMappedFileAppender.createAppender() Javadoc for immediateFlush.
      </action>
      <action issue="LOG4J2-1676" dev="ggregory" type="fix" due-to="Joern Huxhorn">
        Some LogEvents may not carry a Throwable (Use Message.getThrowable() in log(Message) methods.)
      </action>
      <action issue="LOG4J2-1723" dev="ggregory" type="fix" due-to="Ludovic HOCHET">
        Unwanted transitive dependency on geronimo-jms_1.1_spec causes OSGi tests to fail.
      </action>
      <action issue="LOG4J2-1664" dev="ggregory" type="fix" due-to="Ludovic HOCHET">
        Improve OSGi unit tests.
      </action>
      <action issue="LOG4J2-1687" dev="ggregory" type="fix" due-to="Robert Christiansen">
        NPE in ThrowableProxy when resolving stack in Java EE/OSGi environment.
      </action>
      <action issue="LOG4J2-1642" dev="ggregory" type="fix" due-to="Johno Crawford">
        DefaultShutdownCallbackRegistry can throw a NoClassDefFoundError.
      </action>
      <action issue="LOG4J2-1474" dev="ggregory" type="fix" due-to="yin mingjun, Neon">
        CronTriggeringPolicy raise exception and fail to rollover log file when evaluateOnStartup is true.
      </action>
      <action issue="LOG4J2-1734" dev="ggregory" type="fix">
        SslSocketManagerFactory might leak Sockets when certain startup errors occur.
      </action>
      <action issue="LOG4J2-1736" dev="ggregory" type="fix">
        TcpSocketManagerFactory might leak Sockets when certain startup errors occur.
      </action>
      <action issue="LOG4J2-1740" dev="ggregory" type="fix">
        Add CronTriggeringPolicy programmatically leads to NPE.
      </action>
      <action issue="LOG4J2-1743" dev="ggregory" type="fix" due-to="Toby Shepheard">
        CompositeConfiguration does not add filters to appenderRefs.
      </action>
      <action issue="LOG4J2-1756" dev="ggregory" type="fix"  due-to="shubhankar1100">
        Adds xmlns in schema and some other tags.
      </action>
      <action issue="LOG4J2-1781" dev="mattsicker" type="update">
        Update Conversant Disruptor from 1.2.7 to 1.2.10
      </action>
      <action issue="LOG4J2-1774" dev="mattsicker" type="update">
        Replace MockEJB dependency in unit tests with Spring Test and Mockito.
      </action>
      <action issue="LOG4J2-1644" dev="ggregory" type="update" due-to="Tim Gokcen, Pavel Sivolobtchik">
        Inefficient locking in AbstractLoggerAdapter.
      </action>
      <action issue="LOG4J2-1641" dev="ggregory" type="update">
        Update JeroMQ from 0.3.5 to 0.3.6.
      </action>
      <action issue="LOG4J2-1647" dev="mattsicker" type="update">
        Update Commons Lang from 3.4 to 3.5.
      </action>
      <action issue="LOG4J2-1646" dev="mattsicker" type="update">
        Migrate to Mockito 2.x in unit tests.
      </action>
      <action issue="LOG4J2-1655" dev="ggregory" type="update">
        Update Jackson from 2.8.3 to 2.8.4.
      </action>
      <action issue="LOG4J2-1735" dev="ggregory" type="update">
        Update Jackson from 2.8.4 to 2.8.5.
      </action>
      <action issue="LOG4J2-1656" dev="ggregory" type="update">
        Update Apache Flume from 1.6.0 to 1.7.0.
      </action>
      <action issue="LOG4J2-1698" dev="ggregory" type="update">
        Update LMAX Disruptor from 3.3.5 to 3.3.6.
      </action>
      <action issue="LOG4J2-1700" dev="ggregory" type="update">
        Update Jansi from 1.13 to 1.14.
      </action>
      <action issue="LOG4J2-1750" dev="ggregory" type="update">
        Update Kafka from 0.10.0.1 to 0.10.1.1.
      </action>
      <action issue="LOG4J2-1751" dev="ggregory" type="update">
        Update liquibase-core from 3.5.1 to 3.5.3.
      </action>
      <action issue="LOG4J2-1302" dev="rpopma" type="update">
        The log4j-slf4j-impl module now declares a runtime dependency on log4j-core. While not technically required, this makes the log4j-slf4j-impl module behave similarly to slf4j-log4j12, and facilitates migration to Log4j 2.
      </action>
      <action issue="LOG4J2-1787" dev="mattsicker" type="add">
        Document how to exclude transitive conflicting dependencies in Maven and Gradle.
      </action>
      <action issue="LOG4J2-1773" dev="mattsicker" type="add">
        Add StatusLoggerRule to allow unit tests to set a status level.
      </action>
      <action issue="LOG4J2-424" dev="mattsicker" type="add">
        Add non-string data type support to JdbcAppender via new ColumnMapping plugin.
      </action>
      <action issue="LOG4J2-1771" dev="mattsicker" type="add">
        Add a Builder to ColumnConfig and deprecate ColumnConfig.createColumnConfig().
      </action>
      <action issue="LOG4J2-1770" dev="mattsicker" type="add">
        Add a Builder to JdbcAppender and deprecate JdbcAppender.createAppender().
      </action>
      <action issue="LOG4J2-1764" dev="mattsicker" type="add">
        Use MethodHandle in ContextDataFactory cached constructor.
      </action>
      <action issue="LOG4J2-1730" dev="mattsicker" type="add">
        Add Apache Cassandra appender and ColumnMapping plugin.
      </action>
      <action issue="LOG4J2-1759" dev="mattsicker" type="add">
        Add TypeConverter for java.util.UUID.
      </action>
      <action issue="LOG4J2-1758" dev="mattsicker" type="add">
        Add TypeConverter for java.nio.file.Path.
      </action>
      <action issue="LOG4J2-1755" dev="mattsicker" type="add">
        Add TypeConverter and constraint validators for java.net.InetAddress and port numbers.
      </action>
      <action issue="LOG4J2-969" dev="ggregory" type="add">
        Refactor SyslogAppender so that Layout is a Plugin element.
      </action>
      <action issue="LOG4J2-1660" dev="rpopma" type="add">
        Added public method ThreadContext::getThreadContextMap; removed class ThreadContextAccess.
      </action>
      <action issue="LOG4J2-1379" dev="mattsicker" type="add">
        Add documentation regarding YAML configuration format.
      </action>
      <action issue="LOG4J2-1718" dev="rpopma" type="add">
        Introduce marker interface AsynchronouslyFormattable.
      </action>
      <action issue="LOG4J2-1681" dev="rpopma" type="add">
        Introduce interfaces IndexedStringMap and IndexedReadOnlyStringMap, supporting garbage-free iteration over sorted map.
      </action>
      <action issue="LOG4J2-1695" dev="ggregory" type="add">
        Add a Builder to ScriptPatternSelector and deprecate ScriptPatternSelector.createSelector().
      </action>
      <action issue="LOG4J2-1696" dev="ggregory" type="add">
        Add a Builder to MarkerPatternSelector and deprecate MarkerPatternSelector.createSelector().
      </action>
      <action issue="LOG4J2-1697" dev="ggregory" type="add">
        Add a SerializerBuilder to PatternLayout and deprecate PatternLayout.createSerializer().
      </action>
      <action issue="LOG4J2-1701" dev="ggregory" type="add">
        Add a Builder to RandomAccessFileAppender and deprecate RandomAccessFileAppender.createAppender().
      </action>
      <action issue="LOG4J2-1703" dev="ggregory" type="add">
        Add a Builder to MemoryMappedFileAppender and deprecate MemoryMappedFileAppender.createAppender().
      </action>
      <action issue="LOG4J2-1704" dev="ggregory" type="add">
        Add a Builder to RollingRandomAccessFileAppender and deprecate RollingRandomAccessFileAppender.createAppender().
      </action>
      <action issue="LOG4J2-1709" dev="ggregory" type="add">
        Add a Builder to SyslogAppender and deprecate SyslogAppender.createAppender().
      </action>
      <action issue="LOG4J2-1707" dev="ggregory" type="add">
        Allow TCP Socket Appender to set socket options.
      </action>
      <action issue="LOG4J2-1708" dev="ggregory" type="add">
        Allow Secure Socket Appender to set socket options.
      </action>
      <action issue="LOG4J2-1737" dev="ggregory" type="add">
        Add a Builder to SyslogLayout and deprecate SyslogLayout.createLayout(Facility, boolean, String, Charset).
      </action>
      <action issue="LOG4J2-1738" dev="ggregory" type="add">
        Add a Builder to JsonLayout and deprecate org.apache.logging.log4j.core.layout.JsonLayout.createLayout(Configuration, boolean, boolean, boolean, boolean, boolean, boolean, String, String, Charset, boolean).
      </action>
      <action issue="LOG4J2-1739" dev="ggregory" type="add">
        Add Builder to KafkaAppender and deprecate KafkaAppender.createAppender(Layout, Filter, String, boolean, String, Property[], Configuration).
      </action>
      <action issue="LOG4J2-1733" dev="ggregory" type="add" due-to="Vincent Tieleman">
        Add SyncSend attribute to KafkaAppender (as in KafkaLog4jAppender).
      </action>
      <action issue="LOG4J2-2195" dev="ggregory" type="fix" due-to="Raman Gupta, Gary Gregory">
        Cannot define both `filters` and `separator` for PatternLayout %xEx.
      </action>
      <action issue="LOG4J2-2221" dev="ggregory" type="fix" due-to="Raman Gupta, Gary Gregory">
        RootThrowablePatternConverter does not use TextRenderer or line separator options.
      </action>
    </release>
    <release version="2.7" date="2016-10-02" description="GA Release 2.7">
      <action issue="LOG4J2-1618" dev="rpopma" type="fix" due-to="Raman Gupta">
        Fixed ClassCastException when using JUL logging during shutdown.
      </action>
      <action issue="LOG4J2-1620" dev="ggregory" type="fix" due-to="Sascha Scholz">
        2.7-rc1: RollingFileAppender immediateFlush default value should be true, not false.
      </action>
      <action issue="LOG4J2-1611" dev="rpopma" type="fix">
        Improved performance of context data injector for web applications to be on par with standalone applications.
      </action>
      <action issue="LOG4J2-1591" dev="rpopma" type="fix">
        Introduced new interface LifeCycle2 with stop(long,TimeUnit) method to avoid breaking backwards compatibility with new Configurator.shutdown(LoggerContext, long, TimeUnit) API.
      </action>
      <action issue="LOG4J2-1590" dev="rpopma" type="fix">
        Fixed issue with filters extending AbstractFilter that did not override methods with unrolled varargs.
      </action>
      <action issue="LOG4J2-1583" dev="rpopma" type="fix" due-to="Larry West">
        Fixed scrambled log messages triggered by nested logging from toString() method of a logging parameter object.
      </action>
      <action issue="LOG4J2-1259" dev="ggregory" type="fix" due-to="Misagh Moayyed, Steffen Offermann">
        Log4j threads are no longer leaking on Tomcat shutdown.
      </action>
      <action issue="LOG4J2-1051" dev="rpopma" type="fix" due-to="Lukasz Lenart">
        When starting on Google App Engine, Interpolator now suppresses the NoClassDefFoundError stack trace  for the jvmrunargs lookup.
      </action>
      <action issue="LOG4J2-1582" dev="rpopma" type="fix">
        When initializing on platforms where JMX is not available, Interpolator component no longer prints stack trace for warning messages.
      </action>
      <action issue="LOG4J2-1581" dev="rpopma" type="fix">
        Unregistering JMX components no longer prints a stack trace when the MBean has already been unregistered.
      </action>
      <action issue="LOG4J2-1313" dev="rpopma" type="fix" due-to="Philipp Knobel, Leon Finker">
        Support Property values to be specified in configuration as a value attribute as well as an element.
      </action>
      <action issue="LOG4J2-1575" dev="rpopma" type="fix">
        (GC) LoggerConfig now stores configuration properties in a List, not a Map to prevent creating temporary Iterator objects. Added method LoggerConfig#getPropertyList(), deprecated method #getProperties().
      </action>
      <action issue="LOG4J2-1457" dev="mattsicker" type="fix" due-to="Leon Finker">
        Fixed class loader deadlock when using async logging and extended stack trace pattern.
      </action>
      <action issue="LOG4J2-1563" dev="ggregory" type="fix" due-to="Jason Tedor">
        Fix to prevent Log4j 2.6.2 and higher from losing exceptions when a security manager is present.
      </action>
      <action issue="LOG4J2-1530" dev="mikes" type="fix">
        Fixed issue where LogEvent.getContextStack() returned null.
      </action>
      <action issue="LOG4J2-1518" dev="rpopma" type="fix" due-to="Leon Finker">
        Prevent deadlock in Async Loggers when queue is full and logged Object's toString() logs another message.
      </action>
      <action issue="LOG4J2-1542" dev="rpopma" type="fix" due-to="Rogério Lecarião Leite">
        Prevent ArrayIndexOutOfBoundsException in ParameterizedMessage.formatTo for single-char or empty messages.
      </action>
      <action issue="LOG4J2-1549" dev="mikes" type="fix" due-to="Jason Bedard">
        Fixed issue where AsyncLoggerContextSelector+PropertiesConfigurationBuilder defaulted to includeLocation=true.
      </action>
      <action issue="LOG4J2-1562" dev="ggregory" type="fix">
        Prevent SocketAppender memory usage from growing unbounded if it cannot connect to a server.
      </action>
      <action issue="LOG4J2-1559" dev="ggregory" type="fix" due-to="Andrey Plotkin">
        Prevent NPE in Level.isInRange.
      </action>
      <action issue="LOG4J2-1511" dev="ggregory" type="fix" due-to="Srikanth Surukuntu">
        DynamicThresholdFilter filtered incorrectly when params were passed as individual arguments instead of varargs.
      </action>
      <action issue="LOG4J2-1548" dev="ggregory" type="fix">
        [CronTriggeringPolicy] ConfigurationScheduler scheduled the task infinitely after first fire.
      </action>
      <action issue="LOG4J2-1506" dev="ggregory" type="fix" due-to="Johannes Schleger">
        Log4j should not unregister JMX MBeans when log4j2.disable.jmx property is true.
      </action>
      <action issue="LOG4J2-1490" dev="ggregory" type="fix" due-to="Krzysztof Taborski">
        Log4j2 should postpone creating log file until the appender actually receives an event.
      </action>
      <action issue="LOG4J2-1320" dev="ggregory" type="fix" due-to="Paresh Varke, Pierrick Hymbert">
        Support loading custom plugins from jar files and directories whose classpath entries use the "vfs" URL protocol.
      </action>
      <action issue="LOG4J2-1541" dev="ggregory" type="fix">
        Fix file handle resource leak in XmlConfiguration.XmlConfiguration(ConfigurationSource).
      </action>
      <action issue="LOG4J2-1538" dev="ggregory" type="fix" due-to="Igor Karpov">
        Prevent NPE when dynamically removing filters.
      </action>
      <action issue="LOG4J2-1532" dev="ggregory" type="fix">
        Attributes were not merged properly in composite configurations.
      </action>
      <action issue="LOG4J2-1529" dev="mattsicker" type="fix" due-to="Sridevi Narra">
        Attributes were not merged properly in composite configurations.
      </action>
      <action issue="LOG4J2-1527" dev="rpopma" type="fix" due-to="Jose Leon">
        Prevent NPE in RingBufferLogEvent.getFormattedMessage() when used in web applications.
      </action>
      <action issue="LOG4J2-905" dev="ggregory" type="fix" due-to="Moritz Löser">
        Added ability to disable (date) lookup completely for compatibility with other libraries like Camel.
      </action>
      <action issue="LOG4J2-1526" dev="mikes" type="fix">
        Added support for setting StatusLogger destination in ConfigurationBuilder.
      </action>
      <action issue="LOG4J2-1448" dev="rpopma" type="fix" due-to="Keith Laban">
        Allow comma separated agents, host list to be passed to FlumeAppender.
      </action>
      <action issue="LOG4J2-1500" dev="ggregory" type="fix" due-to="Jose Leon">
        Merging configurations failed with an NPE when comparing Nodes with different attributes.
      </action>
      <action issue="LOG4J2-1482" dev="ggregory" type="fix" due-to="Sumit Singhal">
        Fixed improper header in CsvParameterLayout.
      </action>
      <action issue="LOG4J2-1199" dev="rpopma" type="fix">
        Documented that JVM Input Arguments Lookup (JMX) is not available on Google App Engine.
      </action>
      <action issue="LOG4J2-1438" dev="rpopma" type="fix">
        (GC) Added method getParameter() to ObjectMessage (and ReusableObjectMessage).
      </action>
      <action issue="LOG4J2-1488" dev="rpopma" type="fix" due-to="Richard Zschech">
        (GC) Fixed ISO8601 %date conversion pattern with a period '.' separator for milliseconds is now garbage free.
      </action>
      <action issue="LOG4J2-1489" dev="rpopma" type="fix" due-to="Richard Zschech">
        (GC) Fixed %date conversion patterns with a timezone parameter are now garbage free.
      </action>
      <action issue="LOG4J2-1279" dev="rpopma" type="fix" due-to="Tony Baines">
        Prevent NullPointerException in FastDateParser$TimeZoneStrategy.
      </action>
      <action issue="LOG4J2-1341" dev="rpopma" type="fix" due-to="Richard Zschech">
        (GC) HighlightConverter and StyleConverter are now GC-free.
      </action>
      <action issue="LOG4J2-1467" dev="rpopma, ggregory" type="fix" due-to="Ralf, Gary Gregory">
        [OSGi] Fixed missing import package.
      </action>
      <action issue="LOG4J2-351" dev="rpopma, ggregory" type="fix" due-to="Roland Weiglhofer">
        [OSGi] Fixed wrong Fragment-Host in manifest files.
      </action>
      <action issue="LOG4J2-1313" dev="rpopma" type="fix" due-to="Philipp Knobel">
        Properties declared in configuration can now have their value either in the element body or in an attribute named "value".
      </action>
      <action issue="LOG4J2-1235" dev="ggregory" type="fix" due-to="Niranjan Rao, Sascha Scholz, Aleksey Zvolinsky">
        org.apache.logging.log4j.core.appender.routing.IdlePurgePolicy was not working correctly.
      </action>
      <action issue="LOG4J2-1502" dev="ggregory" type="fix" due-to="Sumit Singhal">
        Fixed issue where CsvParameterLayout and CsvLogEventLayout inserted NUL characters if data starts with {, (, [ or "
      </action>
      <action issue="LOG4J2-1573" dev="ggregory" type="fix" due-to="Steffen Offermann">
        Layout is no longer optional.
      </action>
      <action issue="LOG4J2-1608" dev="ggregory" type="fix">
        ServletAppender does not provide throwable object to ServletContext.
      </action>
      <action issue="LOG4J2-1599" dev="ggregory" type="fix">
        Prevent potential NPE in org.apache.logging.log4j.message.ParameterFormatter.formatMessage3(StringBuilder, char[], int, Object[], int, int[]).
      </action>
      <action issue="LOG4J2-1600" dev="ggregory" type="fix">
        Prevent potential NPE due to org.apache.logging.log4j.core.layout.MarkerPatternSelector.createSelector(PatternMatch[], String, boolean, boolean, Configuration).
      </action>
      <action issue="LOG4J2-1601" dev="ggregory" type="fix">
        Prevent potential NPE due to org.apache.logging.log4j.core.layout.ScriptPatternSelector.createSelector(AbstractScript, PatternMatch[], String, boolean, boolean, Configuration).
      </action>
      <action issue="LOG4J2-1602" dev="ggregory" type="fix">
        Prevent potential NPE in org.apache.logging.log4j.core.util.datetime.FormatCache.MultipartKey.equals(Object) when object is null.
      </action>
      <action issue="LOG4J2-1603" dev="ggregory" type="fix">
        Redo hashCode() and equals() methods in org.apache.logging.log4j.core.net.ssl classes.
      </action>
      <action issue="LOG4J2-1610" dev="ggregory" type="fix" due-to="Shubhankar">
        Add targetNamespace to log4j-config.xsd. GitHub #43.
      </action>
      <action issue="LOG4J2-1619" dev="ggregory" type="fix">
        new Log4jLogEvent().toString() throws an NPE.
      </action>
      <action issue="LOG4J2-1578" dev="ggregory" type="add">
        RoutingAppender can be configured with scripts. Add Script in a Routes element.
      </action>
      <action issue="LOG4J2-1597" dev="ggregory" type="add">
        Add a ScriptAppenderSelector to create an Appender specified by a Script.
      </action>
      <action issue="LOG4J2-1349" dev="rpopma" type="add">
        (GC) Added support for garbage-free ThreadContext map. Disabled by default, users need to enable this explicitly.
      </action>
      <action issue="LOG4J2-1447" dev="rpopma" type="add">
        (GC) Changed LogEvent's internal data structure for context data to be garbage-free. Added method LogEvent#getContextData(), deprecated method #getContextMap().
      </action>
      <action issue="LOG4J2-1010" dev="rpopma" type="add" due-to="Mikael Ståldal">
        Users can now inject context data from other sources than ThreadContext. Values can be any Object, not just Strings.
      </action>
      <action issue="LOG4J2-1568" dev="mattsicker" type="add">
        Added support for java.util.concurrent.LinkedTransferQueue to AsyncAppender.
      </action>
      <action issue="LOG4J2-1430" dev="mattsicker" type="add" due-to="John Cairns">
        Added optional support for Conversant DisruptorBlockingQueue in AsyncAppender.
      </action>
      <action issue="LOG4J2-1439" dev="mattsicker" type="add" due-to="Anthony Maire">
        Added optional support for JCTools MPSC bounded lock-free queue in AsyncAppender.
      </action>
      <action issue="LOG4J2-1558" dev="ggregory" type="add">
        SocketAppender now supports IO buffering.
      </action>
      <action issue="LOG4J2-1557" dev="ggregory" type="add">
        Add a Builder for the SocketAppender (deprecates factory method).
      </action>
      <action issue="LOG4J2-1609" dev="ggregory" type="add">
        Add a Builder to ServletAppender and deprecate factory method.
      </action>
      <action issue="LOG4J2-1553" dev="ggregory" type="add">
        AbstractManager now implements AutoCloseable.
      </action>
      <action issue="LOG4J2-1528" dev="mikes" type="add">
        Added ability to generate Log4j 2-style XML configuration file from ConfigurationBuilder.
      </action>
      <action issue="LOG4J2-1181" dev="mikes" type="add">
        Added Logging API for Scala 2.10 and 2.11.
      </action>
      <action issue="LOG4J2-1512" dev="mikes" type="add">
        Added options to exclude stack trace from JSON, XML and YAML layouts.
      </action>
      <action issue="LOG4J2-1539" dev="ggregory" type="add">
        Added Core API Configurator.shutdown(LoggerContext, long, TimeUnit).
      </action>
      <action issue="LOG4J2-1501" dev="ggregory" type="add">
        FileAppender is now able to create files on-demand.
      </action>
      <action issue="LOG4J2-1504" dev="ggregory" type="add">
        RollingFileAppender is now able to create files on-demand.
      </action>
      <action issue="LOG4J2-1471" dev="ggregory" type="add">
        [PatternLayout] Add an ANSI option to %xThrowable.
      </action>
      <action issue="LOG4J2-1472" dev="ggregory" type="add">
        org.apache.logging.log4j.core.LoggerContext now implements Closeable.
      </action>
      <action issue="LOG4J2-1458" dev="ggregory" type="add">
        [PatternLayout] Add an ANSI option to %message.
      </action>
      <action issue="LOG4J2-1505" dev="ggregory" type="add">
        Create a Builder for the FileAppender plugin to facilitate adding attributes in the future.
      </action>
      <action issue="LOG4J2-1507" dev="ggregory" type="add">
        Allow Builders to be completely generic.
      </action>
      <action issue="LOG4J2-1508" dev="ggregory" type="add">
        Allow a Builder to subclass another Builder.
      </action>
      <action issue="LOG4J2-1516" dev="rpopma" type="add" due-to="Gary Gregory">
        Add ThreadContextMap2 interface supporting method putAll(Map&lt;String, String&gt;).
      </action>
      <action issue="LOG4J2-1519" dev="ggregory" type="add">
        Add ThreadContext.putAll(Map&lt;String, String&gt;).
      </action>
      <action issue="LOG4J2-1520" dev="ggregory" type="add">
        Add JUnit Rule implementations to manage the thread context.
      </action>
      <action issue="LOG4J2-1547" dev="ggregory" type="add">
        The Core AbstractConfiguration now tracks its LoggerContext and add Configuration.getLoggerContext().
      </action>
      <action issue="LOG4J2-1540" dev="ggregory" type="add">
        The Core AbstractManager now tracks its LoggerContext.
      </action>
      <action issue="LOG4J2-1577" dev="ggregory" type="add">
        Add a Builder to the RoutingAppender and deprecate factory method.
      </action>
      <action issue="LOG4J2-1604" dev="ggregory" type="update" due-to="Colin Hillman">
        Log4j2 TcpSocketServer in background.
      </action>
      <action issue="LOG4J2-1574" dev="ggregory" type="update">
        Allow the RollingFileAppender to use default pattern layout.
      </action>
      <action issue="LOG4J2-1556" dev="ggregory" type="update">
        Custom Log4j threads now extend Log4jThread.
      </action>
      <action issue="LOG4J2-1605" dev="ggregory" type="update">
        Improve error messages for TcpSocketServer and UdpSocketServer.
      </action>
      <action issue="LOG4J2-1458" dev="ggregory" type="update">
        Updated Jackson from 2.7.5 to 2.8.0.
      </action>
      <action issue="LOG4J2-1494" dev="ggregory" type="update">
        Updated Jackson from 2.8.0 to 2.8.1.
      </action>
      <action issue="LOG4J2-1569" dev="ggregory" type="update">
        Updated Jackson from 2.8.1 to 2.8.2.
      </action>
      <action issue="LOG4J2-1598" dev="ggregory" type="update">
        Updated Jackson from 2.8.2 to 2.8.3.
      </action>
      <action issue="LOG4J2-1495" dev="ggregory" type="update">
        Updated LMAX Disruptor from 3.3.4 to 3.3.5.
      </action>
      <action issue="LOG4J2-1496" dev="ggregory" type="update">
        Updated Kafka client from 0.9.1.0 to 0.10.0.0.
      </action>
      <action issue="LOG4J2-1533" dev="ggregory" type="update">
        Updated Kafka client from 0.10.0.0 to 0.10.0.1.
      </action>
      <action issue="LOG4J2-1487" dev="ggregory" type="update">
        Updated JMS test from ActiveMQ 5.13.3 to 5.13.4.
      </action>
      <action issue="LOG4J2-1551" dev="ggregory" type="update">
        Updated JMS test from ActiveMQ 5.13.4 to 5.14.0.
      </action>
      <action issue="LOG4J2-1757" dev="ggregory" type="update">
        Update Apache Commons Compress from 1.12 to 1.13.
      </action>
      <action issue="LOG4J2-1543" dev="ggregory" type="update">
        Removed deprecated Core API org.apache.logging.log4j.core.util.Constants.UTF_8.
      </action>
      <action issue="LOG4J2-1544" dev="ggregory" type="update">
        Removed deprecated Core API org.apache.logging.log4j.core.util.Assert.requireNonNull(T, String).
      </action>
      <action issue="LOG4J2-1545" dev="ggregory" type="update">
        Removed deprecated Web API org.apache.logging.log4j.web.WebLookup.getServletContext().
      </action>
    </release>
    <release version="2.6.2" date="2016-07-05" description="GA Release 2.6.2">
      <action issue="LOG4J2-904" dev="rgoers" type="fix" due-to="Bernhard Mähr">
        If copy and delete fails in rename action then resort to truncating the source file after copying it.
      </action>
      <action issue="LOG4J2-1250" dev="rgoers" type="fix">
        CronTriggeringPolicy was not properly setting the prevFileTime value for the PatternProcessor so
        file dates and times on rolled files were incorrect.
      </action>
      <action issue="LOG4J2-1452" dev="rpopma" type="fix" due-to="Mikael Ståldal">
        Fixed issue where reusable messages broke flow tracing logic.
      </action>
      <action issue="LOG4J2-1440" dev="rgoers" type="fix">
        Fix bug in OnStartupTriggeringPolicy that allowed it to roll over on every reconfiguration. Added
        minSize attribute.
      </action>
      <action issue="LOG4J2-1414" dev="rpopma" type="fix" due-to="Ralph Goers">
        Fixed minor issues with the 2.6.1 web site.
      </action>
      <action issue="LOG4J2-1434" dev="rpopma" type="fix" due-to="Luke Butters">
        Ensure that the thread-local StringBuilders used by Layouts to format log events to text will not
        retain excessive memory after a large message was logged.
      </action>
      <action issue="LOG4J2-1395" dev="mikes" type="add">
        Add "direct" option to ConsoleAppender for increased performance.
      </action>
      <action issue="LOG4J2-1418" dev="mikes" type="fix">
        Provide MessageFactory2 to custom Logger implementations.
      </action>
      <action issue="LOG4J2-1420" dev="rgoers" type="fix">
        RollingRandomAccessFileManager was not properly rolling over on startup and was getting a NullPointerException.
      </action>
      <action issue="LOG4J2-1417" dev="rpopma" type="fix">
        Fixed issue where Unbox utility ignored the value Constants.ENABLE_THREADLOCALS and always stored non-JDK classes in ThreadLocals.
      </action>
      <action issue="LOG4J2-1422" dev="rpopma" type="fix">
        Fixed issue where AsyncAppenderQueueFullPolicyTest sometimes hangs.
      </action>
      <action issue="LOG4J2-1445" dev="ggregory" type="fix" due-to="Ludovic HOCHET">
        OnStartupTriggeringPolicyTest fails on Windows saying the file is used by another process.
      </action>
      <action issue="LOG4J2-1437" dev="rpopma" type="add">
        (GC) ObjectMessage and ReusableObjectMessage now avoid calling toString() on auto-boxed primitive parameters.
      </action>
      <action issue="LOG4J2-1415" dev="rpopma" type="add">
        (GC) ParameterFormatter now avoids calling toString() on auto-boxed primitive message parameters.
      </action>
      <action issue="LOG4J2-1412" dev="rpopma" type="add">
        Unbox utility's ringbuffer of StringBuilders is now configurable.
      </action>
      <action issue="LOG4J2-1432" dev="ggregory" type="update">
        Update Jackson from 2.7.4 to 2.7.5.
      </action>
      <action issue="LOG4J2-1433" dev="ggregory" type="update">
        Update Jansi from 1.11 to 1.13.
      </action>
      <action issue="LOG4J2-1444" dev="ggregory" type="update">
        Update Apache Commons Compress from 1.11 to 1.12.
      </action>
    </release>
    <release version="2.6.1" date="2016-06-05" description="GA Release 2.6.1">
      <action issue="LOG4J2-1405" dev="rgoers" type="fix">
        OnStartupTriggeringPolicy was forcing a rollover of empty files at startup and would append a second footer that was added by the prior shutdown.
      </action>
      <action issue="LOG4J2-1406" dev="rpopma" type="fix" due-to="Trask Stalnaker">
        Fixed bug in ReusableParameterizedMessage where Throwable was never updated so first error was logged over and over again and subsequent errors were not logged.
      </action>
      <action issue="LOG4J2-1409" dev="rpopma" type="fix" due-to="Shahan">
        Fixed ArrayIndexOutOfBoundsException that may occur in ReusableParameterizedMessage.
      </action>
      <action issue="LOG4J2-997" dev="rgoers" type="fix" due-to="Maytee Chinavanichkit">
        Add filter and remove filter were not working properly in AbstractFilterable.
      </action>
      <action issue="LOG4J2-1032" dev="rgoers" type="fix">
        Changed RenameAction to use java.nio to better report rename failures.
      </action>
      <action issue="LOG4J2-1407" dev="ggregory" type="fix">
        Fixed misleading WARN log events from Log4j about message factories and unexpected formatting.
      </action>
      <action issue="LOG4J2-1408" dev="ggregory" type="fix">
        Added the module log4j-liquibase to BOM POM.
      </action>
      <action issue="LOG4J2-1180" dev="ggregory" type="fix">
        Logger cache now accounts for message factory.
      </action>
      <action issue="LOG4J2-1402" dev="rgoers" type="fix">
        Fix regression in properties configuration to support arbitrary component ids.
      </action>
      <action issue="LOG4J2-1385" dev="ggregory" type="update">
        (GC) CSV layouts should not create a new CSVPrinter for each log event. Requires Apache Commons CSV 1.4.
      </action>
      <action issue="LOG4J2-1398" dev="ggregory" type="update">
        Update liquibase-core from 3.4.2 to 3.5.1.
      </action>
      <action issue="LOG4J2-1399" dev="ggregory" type="update">
        Update Apache Commons CSV from 1.3 to 1.4.
      </action>
      <action issue="LOG4J2-1411" dev="mattsicker" type="add">
        Added documentation about plugin builders compared to factories.
      </action>
      <action issue="LOG4J2-1394" dev="mattsicker,mikes" type="fix">
        Fixed minor issues with the 2.6 web site.
      </action>
    </release>
    <release version="2.6" date="2016-05-25" description="GA Release 2.6">
      <action issue="LOG4J2-1270" dev="rpopma" type="add">
        (GC) Added support for garbage-free logging in steady state.
        This includes Async Loggers and logging synchronously to the console and to a file,
        but does not include the AsyncAppender. This release makes the GelfLayout and
        the main patterns in the PatternLayout garbage-free.
      </action>
      <action issue="LOG4J2-1297" dev="rpopma" type="add">
        (GC) Added manual page on garbage-free logging.
      </action>
      <action issue="LOG4J2-1373" dev="rpopma" type="add">
        (GC) Update Logger wrapper Generator tool to generate methods for the new Logger methods.
      </action>
      <action issue="LOG4J2-1356" dev="mikes" type="update">
        (GC) GelfLayout does now support garbage-free logging (with compressionType=OFF).
      </action>
      <action issue="LOG4J2-1326" dev="rpopma" type="add">
        (GC) Added methods to the Logger interface for logging CharSequence messages.
      </action>
      <action issue="LOG4J2-1344" dev="rpopma" type="add">
        (GC) FileAppender, RollingFileAppender and MemoryMappedFileAppender are now also garbage-free by default.
      </action>
      <action issue="LOG4J2-1343" dev="rpopma" type="update">
        (GC) ConsoleAppender is now garbage-free by default. This logic is reusable for all AbstractOutputStreamAppender subclasses.
      </action>
      <action issue="LOG4J2-1278" dev="rpopma" type="add">
        (GC) Added unrolled varargs methods to Logger API, added Unbox utility to avoid auto-boxing when logging primitive values.
      </action>
      <action issue="LOG4J2-1318" dev="rpopma" type="update">
        (GC) Avoid allocating unnecessary temporary objects in LoggerContext's getLogger methods.
      </action>
      <action issue="LOG4J2-1333" dev="rpopma" type="update">
        (GC) Avoid allocating unnecessary temporary objects in MarkerManager's getMarker methods.
      </action>
      <action issue="LOG4J2-1321" dev="rpopma" type="update">
        (GC) Avoid allocating unnecessary temporary objects in PatternLayout's NamePatternConverter and ClassNamePatternConverter.
      </action>
      <action issue="LOG4J2-1271" dev="rpopma" type="add">
        (GC) Add MessageFactory that avoid allocation by reusing a cached ParameterizedMessage instance.
      </action>
      <action issue="LOG4J2-1271" dev="rpopma" type="update">
        (GC) ParameterizedMessage optimizations to avoid or at least postpone allocating temporary objects.
      </action>
      <action issue="LOG4J2-1283" dev="rpopma" type="update">
        (GC) Provide ThreadLocal-based gc-free caching mechanism in DatePatternConverter for non-webapps.
      </action>
      <action issue="LOG4J2-1293" dev="rpopma" type="add">
        (GC) Add interface StringBuilderFormattable to enable converting Messages and parameters to text without allocating temporary objects.
        ParameterizedMessage, ObjectMessage, SimpleMessage and ThreadDumpMessage now implement StringBuilderFormattable.
      </action>
      <action issue="LOG4J2-1291" dev="rpopma" type="update">
        (GC) Update PatternLayout to utilize gc-free mechanism for LogEvent processing.
      </action>
      <action issue="LOG4J2-1292" dev="rpopma" type="update">
        (GC) Update RandomAccessFileAppender and RollingRandomAccessFileAppender to utilize gc-free Layout.encode() method.
      </action>
      <action issue="LOG4J2-1274" dev="rpopma" type="add">
        (GC) Add encode(LogEvent, ByteBufferDestination) method to Layout API to enable converting LogEvents to bytes without creating temporary objects.
      </action>
      <action issue="LOG4J2-1281" dev="rpopma" type="fix">
        (GC) LoggerConfig.getProperties() should not allocate on each call.
      </action>
      <action issue="LOG4J2-1272" dev="rpopma" type="update">
        (GC) Improve LoggerConfig's data structure for AppenderControl objects to avoid allocating temporary objects during
        traversal for each log event.
      </action>
      <action issue="LOG4J2-1269" dev="rpopma" type="fix">
        (GC) AsyncLogger should use thread-local translator by default.
      </action>
      <action issue="LOG4J2-623" dev="rpopma" type="fix">
        Generate MDC properties as a JSON map in JSONLayout, with option to output as list of map entries.
      </action>
      <action issue="LOG4J2-1362" dev="rpopma" type="add" due-to="Gary Gregory">
        Added a YAML layout.
      </action>
      <action issue="LOG4J2-1387" dev="rpopma" type="fix">
        Fixed memory leak related to shutdown hook.
      </action>
      <action issue="LOG4J2-1179" dev="rpopma" type="add">
        Documented benchmark results comparing Log4j 2 performance to other logging libraries.
      </action>
      <action issue="LOG4J2-1382" dev="rpopma" type="fix">
        Copying a MutableLogEvent using Log4jLogEvent.Builder should not unnecessarily obtain caller location information.
      </action>
      <action issue="LOG4J2-1011" dev="mikes" type="add">
        Document dependencies for layouts.
      </action>
      <action issue="LOG4J2-621" dev="ggregory" type="add" due-to="Lee Theobald, Kamal Mettananda, Gary Gregory">
        Pattern to drop first N package parts.
      </action>
      <action issue="LOG4J2-494" dev="rgoers" type="add" due-to="Philipp Knobel">
        Support merging configurations to for a composite configuration.
      </action>
      <action issue="LOG4J2-1357" dev="mikes" type="add">
        Option to not log stack traces for logged Throwables in GelfLayout.
      </action>
      <action issue="LOG4J2-1375" dev="rpopma" type="update">
        Update SLF4J from 1.7.13 to 1.7.21.
      </action>
      <action issue="LOG4J2-1374" dev="rpopma" type="update">
        Migrate tests from Logback 1.1.3 to 1.1.7.
      </action>
      <action issue="LOG4J2-1384" dev="ggregory" type="update">
        Update Apache Commons CSV from 1.2 to 1.3.
      </action>
      <action issue="LOG4J2-1372" dev="rgoers" type="fix" due-to="Kamal Mettananda, Gary Gregory">
        XMLLayout indents, but not the first child tag (Event).
      </action>
      <action issue="LOG4J2-1363" dev="rgoers" type="fix">
        Properties Configuration did not support includeLocation attribute on Loggers.
      </action>
      <action issue="LOG4J2-1263" dev="rgoers" type="fix">
        The ConfigurationSource was not saved for BuiltConfigurations so monitor interval had no effect.
      </action>
      <action issue="LOG4J2-1369" dev="ggregory" type="fix" due-to="Alex Birch, Gary Gregory">
        "xz" compression results in plaintext, uncompressed files.
      </action>
      <action issue="LOG4J2-1365" dev="mikes" type="update">
        (Log4j-internal) Provide message text as CharSequence for some message types to optimize some layouts.
      </action>
      <action issue="LOG4J2-1368" dev="rpopma" type="fix">
        (Log4j-internal) StatusLogger dropped exceptions when logging parameterized messages.
      </action>
      <action issue="LOG4J2-1348" dev="ggregory" type="add" due-to="Greg Thomas, Gary Gregory">
        Add an AutoCloseable ThreadContext class: CloseableThreadContext.
      </action>
      <action issue="LOG4J2-1345" dev="rpopma" type="update">
        (Doc) Clarify documentation for properties that control Log4j behaviour.
      </action>
      <action issue="LOG4J2-1336" dev="ggregory" type="fix" due-to="Zbynek Vyskovsky">
        LoggerFactory in 1.2 API module is not compatible with 1.2.
      </action>
      <action issue="LOG4J2-1354" dev="ggregory" type="fix" due-to="Arkadiusz Adolph">
        No configuration reload is triggered under Windows when replacing the configuration file with one that has older last modified date.
      </action>
      <action issue="LOG4J2-1346" type="fix">
        Exception from Log4jServletContextListener prevents jetty-maven-plugin run-forked.
      </action>
      <action issue="LOG4J2-1339" dev="rpopma" type="fix">
        (Perf) AsyncLogger performance optimization: avoid calling instanceof TimestampMessage in hot path.
      </action>
      <action issue="LOG4J2-1324" dev="rpopma" type="fix">
        Improve error handling in the Async Logger background thread: the new default exception handler no longer rethrows the error.
      </action>
      <action issue="LOG4J2-1309" dev="ggregory" type="fix">
        Configuration file error does not show cause exception.
      </action>
      <action issue="LOG4J2-1299" dev="ggregory" type="add">
        Add pattern converter for thread id and priority in PatternLayout.
      </action>
      <action issue="LOG4J2-1289" dev="ggregory" type="fix">
        Change flow logging text from "entry' to "Enter" and "exit" to "Exit".
      </action>
      <action issue="LOG4J2-1284" dev="rpopma" type="fix">
        Made default MessageFactory configurable.
      </action>
      <action issue="LOG4J2-1280" dev="ggregory" type="fix">
        Deprecate org.apache.logging.log4j.util.MessageSupplier.
      </action>
      <action issue="LOG4J2-1280" dev="rpopma" type="fix">
        Logger methods taking Supplier parameters now correctly handle cases where the supplied value is a Message.
      </action>
      <action issue="LOG4J2-1268" dev="rpopma" type="fix">
        FixedDateFormat was incorrect for formats having MMM with the French locale.
      </action>
      <action issue="LOG4J2-1255" dev="rgoers" type="update">
        Add enhanced entry and exit methods.
      </action>
      <action issue="LOG4J2-124" dev="rgoers" type="add">
        Add shutdown methods to LogManager.
      </action>
      <action issue="LOG4J2-1222" dev="rgoers" type="fix">
        Creation of a LoggerContext will fail if shutdown is in progress. LogManager will default to SimpleLogger instead.
      </action>
      <action issue="LOG4J2-1221" dev="rpopma" type="add" due-to="Michael Barker">
        Added async logger Timeout wait strategy and made this the default wait strategy for async loggers.
        This prevents a rare deadlock that may occur on Solaris.
      </action>
      <action issue="LOG4J2-1080" dev="rpopma" type="add">
        Added option to discard events below a certain log level if the async logger ring buffer
        or async appender queue is full.
      </action>
      <action issue="LOG4J2-1237" dev="ggregory" type="add" due-to="Mike Calmus, Gary Gregory">
        Make PatternLayout header and footer accept a pattern.
      </action>
      <action issue="LOG4J2-1244" dev="ggregory" type="add" due-to="Anshu Garg, Remko Popma, Gary Gregory">
        Make header and footer values customizable in JSONLayout.
      </action>
      <action issue="LOG4J2-1245" dev="ggregory" type="add">
        Make CSV Layout header and footers accept patterns.
      </action>
      <action issue="LOG4J2-1192" dev="ggregory" type="add" due-to="Jörg Bretschneider, Gary Gregory">
        Dynamic Subject for SMTP Appender.
      </action>
      <action issue="LOG4J2-1277" dev="ggregory" type="add" due-to="Gary Gregory, Ludovic Hochet">
        FormattedMessage, MessageFormatMessage and StringFormattedMessage should support passing in a Locale to ensure appropriate formatting.
      </action>
      <action issue="LOG4J2-1260" dev="ggregory" type="fix" due-to="Blake Day, Gary Gregory">
        TlsSyslogFrame calculates message length incorrectly.
      </action>
      <action issue="LOG4J2-1258" dev="ggregory" type="fix" due-to="Francis Lalonde">
        Async DynamicThresholdFilter does not use the log event's context map.
      </action>
      <action issue="LOG4J2-1232" dev="ggregory" type="fix" due-to="Nikolai">
        Incorrect log rotation in last week of year.
      </action>
      <action issue="LOG4J2-1248" dev="rpopma" type="fix">
        Fixed broken nanotime in pattern layout.
      </action>
      <action issue="LOG4J2-908" dev="ggregory" type="fix" due-to="Konstantinos Liakos, Patrick Flaherty, Robin Coe, Gary Gregory">
        JSONLayout doesn't add a comma between log events.
      </action>
      <action issue="LOG4J2-1230" dev="ggregory" type="fix" due-to="Vladimir Hudec, Ralph Goers, Gary Gregory">
        Don't concatenate SYSLOG Messages.
      </action>
      <action issue="LOG4J2-1238" dev="ggregory" type="fix">
        org.apache.logging.log4j.core.net.TcpSocketManager and other classes does not report internal exceptions to the status logger.
      </action>
      <action issue="LOG4J2-1212" dev="rpopma" type="fix">
        Fix documentation to specify the correct default wait strategy used by async loggers.
      </action>
      <action issue="LOG4J2-1215" dev="ggregory" type="fix" due-to="Erik Kemperman">
        Documentation/XSD inconsistencies.
      </action>
      <action issue="LOG4J2-1276" dev="ggregory" type="fix" due-to="Ludovic Hochet">
        LoggerMessageSupplierTest and LoggerSupplierTest are Locale sensitive.
      </action>
      <action issue="LOG4J2-1380" dev="ggregory" type="update">
        Update Jackson from 2.7.3 to 2.7.4.
      </action>
      <action issue="LOG4J2-1304" dev="ggregory" type="update">
        Update Jackson from 2.7.0 to 2.7.2.
      </action>
      <action issue="LOG4J2-1253" dev="ggregory" type="update">
        Update LMAX Disruptor from 3.3.2 to 3.3.4.
      </action>
      <action issue="LOG4J2-1219" dev="ggregory" type="update">
        Update SLF4J from 1.7.12 to 1.7.13.
      </action>
      <action issue="LOG4J2-1239" dev="ggregory" type="update">
        Update Jackson from 2.6.3 to 2.6.4.
      </action>
      <action issue="LOG4J2-1249" dev="ggregory" type="update">
        Update Jackson from 2.6.4 to 2.7.0.
      </action>
      <action issue="LOG4J2-1351" dev="ggregory" type="update">
        Update Jackson from 2.7.2 to 2.7.3.
      </action>
      <action issue="LOG4J2-1240" dev="ggregory" type="update">
        Update Liquibase from 3.3.5 to 3.4.2.
      </action>
      <action issue="LOG4J2-1294" dev="ggregory" type="update">
        Update Kafka client from 0.9.0.0 to 0.9.0.1.
      </action>
      <action issue="LOG4J2-1352" dev="ggregory" type="update">
        Update javax.mail from 1.5.4 to 1.5.5.
      </action>
      <action issue="LOG4J2-1358" dev="ggregory" type="update">
        Update Apache Commons Compress from 1.10 to 1.11.
      </action>
      <action issue="LOG4J2-1388" dev="rpopma" type="update">
        Update Google java-allocation-instrumenter from 3.0 to 3.0.1.
      </action>
      <action issue="LOG4J2-1233" dev="ggregory" type="update" due-to="Bahri Gencsoy">
        Misleading Value In Properties Example.
      </action>
      <action issue="LOG4J2-1251" dev="mattsicker" type="fix" due-to="Romain Manni-Bucau">
        Fix JUL bridge issue where LogRecord.getParameters() is used when null.
      </action>
      <action issue="LOG4J2-1254" dev="rpopma" type="fix" due-to="Josh Trow">
        Fix typo in Flow Tracing documentation.
      </action>
      <action issue="LOG4J2-920" dev="mattsicker" type="fix" due-to="Ludovic Hochet">
        ClassNotFoundException for BundleContextSelector when initialising in an OSGi environment.
      </action>
      <action issue="LOG4J2-1300" dev="mattsicker" type="update">
        Remove serializability from classes that don't need it.
      </action>
      <action issue="LOG4J2-1303" dev="mattsicker" type="add">
        Add documentation links to runtime dependencies in each component intro page.
      </action>
      <action issue="LOG4J2-1275" dev="mattsicker" type="fix" due-to="Ludovic Hochet">
        Fix RollingAppenderNoUnconditionalDeleteTest repeat test runs from failing.
      </action>
      <action issue="LOG4J2-1262" dev="mattsicker" type="fix">
        Stop throwing unnecessary exception in Log4jServletContextListener.contextDestroyed().
      </action>
      <action issue="LOG4J2-1252" dev="mattsicker" type="add">
        JeroMqAppender should support layouts.
      </action>
      <action issue="LOG4J2-1227" dev="mattsicker" type="fix" due-to="Olivier Lemasle">
        NullPointerException in MapLookup.lookup if the event is null.
      </action>
      <action issue="LOG4J2-1306" dev="mattsicker" type="update">
        JeroMqAppender should use ShutdownCallbackRegistry instead of runtime hooks.
      </action>
      <action issue="LOG4J2-1217" dev="mattsicker" type="add" due-to="Thies Wellpott">
        PatternLayout option to limit length of text.
      </action>
      <action issue="LOG4J2-1308" dev="mattsicker" type="update">
        Remove need to pre-specify appender et al. identifiers in property file config format.
      </action>
      <action issue="LOG4J2-1050" dev="mattsicker" type="fix" due-to="Adam Retter">
        Add a Log4jLookup class to help write log files relative to log4j2.xml.
      </action>
      <action issue="LOG4J2-1133" dev="mattsicker" type="add">
        Add JNDI lookup documentation.
      </action>
      <action issue="LOG4J2-1310" dev="mattsicker" type="fix">
        JndiLookup mindlessly casts to String and should use String.valueOf().
      </action>
      <action issue="LOG4J2-1206" dev="mattsicker" type="update">
        org.apache.logging.log4j.core.LoggerContext#updateLoggers should call firePropertyChangeEvent.
      </action>
      <action issue="LOG4J2-248" dev="mattsicker" type="fix">
        Log4jWebInitializerImpl: Use Thread instead of Class for fallback classloader.
      </action>
      <action issue="LOG4J2-1169" dev="mattsicker" type="add" due-to="Gerald Kritzinger">
        PatternLayout: Possible variable substitution in equals substitution parameter.
      </action>
      <action issue="LOG4J2-1322" dev="mattsicker" type="update">
        Update Log4j 1.x migration guide to include information about system property lookup syntax changes.
      </action>
      <action issue="LOG4J2-1330" dev="mattsicker" type="fix">
        Fix NoClassDefFoundError in ReflectionUtil on Google App Engine.
      </action>
    </release>
    <release version="2.5" date="2015-12-06" description="GA Release 2.5">
      <action issue="LOG4J2-324" dev="rpopma" type="fix">
        Reduced memory usage of status messages in bounded queue; support zero-length queue that stores no messages.
      </action>
      <action issue="LOG4J2-1173" dev="rpopma" type="fix">
        Fixed rollover error when copying to a directory mapped to a remote Linux host.
      </action>
      <action issue="LOG4J2-435" dev="rpopma" type="add" due-to="Robert Schaft">
        Added support for custom delete actions triggered by a rollover.
      </action>
      <action issue="LOG4J2-649" dev="rgoers" type="update" due-to="Aleksey Zvolinsky">
        Add PurgePolicy and IdlePurgePolicy to RoutingAppender.
      </action>
      <action issue="LOG4J2-1202" dev="rgoers" type="update">
        Remove ConfigurationMonitor. The WatchManager is now used to check for configuration changes.
      </action>
      <action issue="LOG4J2-1195" dev="mikes" type="fix" due-to="Melvin Du">
        Make KafkaAppender support SerializedLayout.
      </action>
      <action issue="LOG4J2-89" dev="rgoers" type="add">
        Allow rollover to occur at any time. Add CronTriggeringPolicy.
      </action>
      <action issue="LOG4J2-381" dev="rgoers" type="fix" due-to="Anthony Baldocchi">
        Allow triggering policy and rollover strategy to be modified during reconfiguration.
      </action>
      <action issue="LOG4J2-1136" dev="rgoers" type="add">
        Add support for JSR 223 scripts in filters and the PatternSelector.
      </action>
      <action issue="LOG4J2-1168" dev="ggregory" type="add" due-to="Steven Swor">
        Add getters for source and destination file in file rename action.
      </action>
      <action issue="LOG4J2-1175" dev="ggregory" type="add">
        Add getters for classes in org.apache.logging.log4j.core.appender.rolling.action.
      </action>
      <action issue="LOG4J2-898" dev="rpopma" type="add">
        Added system property to allow users to control whether messages should be formatted in the background.
      </action>
      <action issue="LOG4J2-1178" dev="ggregory" type="add">
        Support use-case for JDBC's CommonDataSource.setLogWriter(PrintWriter) and java.sql.DriverManager.setLogWriter(PrintWriter).
      </action>
      <action issue="LOG4J2-1187" dev="ggregory" type="add">
        Support use case for java.sql.DriverManager.setLogStream(PrintStream).
      </action>
      <action issue="LOG4J2-1029" dev="rpopma" type="fix" due-to="Stefan Leonhartsberger">
        Performance improvement when gathering location information.
      </action>
      <action issue="LOG4J2-1172" dev="rpopma" type="fix">
        Fixed ThreadLocal leak [AsyncLogger$Info] on Tomcat when using AsyncLoggerContextSelector.
      </action>
      <action issue="LOG4J2-1176" dev="rpopma" type="fix">
        Fixed memory leak when log4j jars are in Tomcat's lib folder.
      </action>
      <action issue="LOG4J2-1180" dev="ggregory" type="fix" due-to="Mikael Ståldal">
        Logger cache does not account for message factory.
      </action>
      <action issue="LOG4J2-879" dev="rpopma" type="fix">
        Documentation: fixed minor issues with the site and manual pages.
      </action>
      <action issue="LOG4J2-999" dev="rpopma" type="fix" due-to="Joan Balagueró">
        RollingFileAppender should also roll over when log event time is equal to rollover time, not only when later.
      </action>
      <action issue="LOG4J2-873" dev="rpopma" type="fix" due-to="Martin Dickins, LC, Luke Woodward">
        Fixed bug where omitting the &lt;display-name&gt; element in web.xml caused incorrect log4j initialization,
        resulting in memory leaks when the web application was stopped or reloaded.
      </action>
      <action issue="LOG4J2-323" dev="rpopma" type="fix">
        Better web app support for async loggers: Fixed a memory leak that occurred when the logging jars are placed
        in the container's classpath and the configuration file uses AsyncRoot/AsyncLogger.
        The problem was that the first web application started the Disruptor background thread [AsyncLoggerConfig-1] but did not stop it until all web apps are stopped.
        Each web application now has its own Disruptor which is stopped/started together with the web app.
      </action>
      <action issue="LOG4J2-493" dev="rpopma" type="fix">
        Better web app support for async loggers: it is now possible to place the logging jars in the container's
        classpath when making all loggers asynchronous by using AsyncLoggerContextSelector. This fixes a problem where
        logging would stop working after stopping and restarting a web application.
      </action>
      <action issue="LOG4J2-1171" dev="rpopma" type="fix">
        Use servlet context name for logger context name when available.
      </action>
      <action issue="LOG4J2-1159" dev="rpopma" type="fix">
        Fixed a ThreadLocal memory leak in Tomcat8 that mentions AsyncLoggers when Async Loggers are not used.
      </action>
      <action issue="LOG4J2-1166" dev="rpopma" type="fix">
        AbstractConfiguration executor should use a DaemonThreadFactory.
      </action>
      <action issue="LOG4J2-1165" dev="rpopma" type="fix">
        Improve Log4j initialization status messages.
      </action>
      <action issue="LOG4J2-1156" dev="rpopma" type="fix">
        Web site corrections and updates.
      </action>
      <action issue="LOG4J2-1158" dev="ggregory" type="fix" due-to="Michael Fortin, Gary Gregory">
        Log4J JUL adapter is using MessageFormat on String passed by java.util.function.Supplier&lt;String>.
      </action>
      <action issue="LOG4J2-801" dev="mattsicker" type="fix">
        org.apache.logging.log4j.core.Logger should be serializable.
      </action>
      <action issue="LOG4J2-1157" dev="mattsicker" type="fix" due-to="Norbert Bartels">
        Fix compilation error for classes annotated with @Plugin.
      </action>
      <action issue="LOG4J2-948" dev="mattsicker" type="fix" due-to="Andrew Flower">
        Fix plugin documentation error about Converters.
      </action>
      <action issue="LOG4J2-1193" dev="ggregory" type="fix">
        Prefix all thread names Log4j creates with "Log4j2-".
      </action>
      <action issue="LOG4J2-1194" dev="ggregory" type="fix" due-to="Adam Brin">
        Documentation does not match parameters for LoggerNameLevelRewritePolicy.
      </action>
      <action issue="LOG4J2-1196" dev="mattsicker" type="fix" due-to="René Zanner">
        MongoDbConnection does not close MongoClient.
      </action>
      <action issue="LOG4J2-1174" dev="ggregory" type="update">
        Update Jackson from 2.6.2 to 2.6.3.
      </action>
      <action issue="LOG4J2-1207" dev="ggregory" type="update">
        Update kafka-clients from 0.8.2.2 to 0.9.0.0.
      </action>
    </release>
    <release version="2.4.1" date="2015-10-08" description="GA Release 2.4.1">
      <action issue="LOG4J2-1129" dev="rgoers" type="add">
        Allow PatternLayout to select a pattern to use based on some selection criteria.
      </action>
      <action issue="LOG4J2-1145" dev="ggregory" type="add">
        Add %equals to PatternLayout to test and replace patterns with strings.
      </action>
      <action issue="LOG4J2-1147" dev="ggregory" type="add">
        Add %equalsIgnoreCase to PatternLayout to test and replace patterns with strings.
      </action>
      <action issue="LOG4J2-1146" dev="ggregory" type="add">
        Add %notEmpty to PatternLayout to avoid output of patterns where all variables are empty.
      </action>
      <action issue="LOG4J2-1020" dev="mikes" type="add">
        Add possibility to set shutdown timeout on AsyncAppender.
      </action>
      <action issue="LOG4J2-1153" dev="rpopma" type="fix">
        Fixed NullPointerException when only root logger is defined (and no named loggers) in configuration properties file.
      </action>
      <action issue="LOG4J2-1140" dev="rpopma" type="fix">
        Fixed bug where headers were not being written to first file with RollingFileAppender.
      </action>
      <action issue="LOG4J2-1149" dev="rpopma" type="fix">
        Fixed bug where PatternLayout predefined date pattern with time zone always renders default date format.
      </action>
      <action issue="LOG4J2-1050" dev="rpopma" type="fix">
        Fixed Log4jLookup.
      </action>
      <action issue="LOG4J2-1142" dev="rpopma" type="fix">
        Fix potential memory leak in web applications by using a straight ThreadLocal field instead of subclassing ThreadLocal.
      </action>
      <action issue="LOG4J2-1135" dev="rpopma" type="fix">
        Compression on rollover was broken: log file was renamed to .zip but not compressed.
      </action>
      <action issue="LOG4J2-1127" dev="ggregory" type="fix">
        log4j2.xml cannot be parsed on Oracle Weblogic 12c.
      </action>
      <action issue="LOG4J2-1132" dev="ggregory" type="fix">
        Do not use MongoDB driver 2.13.3 deprecated methods.
      </action>
      <action issue="LOG4J2-1144" dev="ggregory" type="fix">
        Add %markerSimpleName in pattern layout should evaluate to marker name (not toString()).
      </action>
      <action issue="LOG4J2-1126" dev="ggregory" type="fix">
        Web site corrections and updates.
      </action>
      <action issue="LOG4J2-1151" dev="rpopma" type="update">
        Performance improvement: backport Java 8 fast ISO-8859-1 String to byte[] encoder to AbstractStringLayout.
      </action>
      <action issue="LOG4J2-935" dev="rpopma" type="update">
        Performance improvement when converting Strings to byte[] arrays.
      </action>
      <action issue="LOG4J2-1040" dev="ggregory" type="update">
        Update MongoDB driver from 2.13.3 to 3.0.4.
      </action>
      <action issue="LOG4J2-1128" dev="ggregory" type="update">
        Reuse StringBuilder to improve performance for String-based layouts: CSV, GELF, HTML, RFC524, Syslog.
      </action>
      <action issue="LOG4J2-1131" dev="ggregory" type="update">
        Update mongo-java-driver from 2.13.2 to 2.13.3.
      </action>
      <action issue="LOG4J2-1138" dev="ggregory" type="update">
        Do not use Jackson deprecated methods.
      </action>
      <action issue="LOG4J2-1139" dev="ggregory" type="update">
        Update Jackson from 2.6.1 to 2.6.2.
      </action>
      <action issue="LOG4J2-1150" dev="ggregory" type="update">
        Update kafka-clients from 0.8.2.1 to 0.8.2.2.
      </action>
    </release>
    <release version="2.4" date="2015-09-20" description="GA Release 2.4">
      <action issue="LOG4J2-635" dev="rgoers" type="add">
        Add support for configuration via Properties.
      </action>
      <action issue="LOG4J2-952" dev="rgoers" type="add">
        Add ConfigurationBuilder for programmatic configuration.
      </action>
      <action issue="LOG4J2-1017" dev="ggregory" type="update">
        Update Java platform from Java 6 to 7. From this version onwards, log4j 2 requires Java 7.
      </action>
      <action issue="LOG4J2-599" dev="rpopma" type="add">
        Added support for Java 8 lambda expressions to lazily construct a log message only if
              the requested log level is enabled.
      </action>
      <action issue="LOG4J2-1118" dev="rpopma" type="add">
        Updated Logger wrapper generator tool to add Java 8 lambda support for custom log levels.
      </action>
      <action issue="LOG4J2-1107" dev="ggregory" type="add" due-to="Mikael Ståldal">
        New Appender for Apache Kafka.
      </action>
      <action issue="LOG4J2-1113" dev="ggregory" type="add" due-to="Gary Gregory">
        New publisher Appender for ZeroMQ (using JeroMQ).
      </action>
      <action issue="LOG4J2-1088" dev="ggregory" type="add" due-to="Gary Gregory">
        Add Comma Separated Value (CSV) layouts for parameter and event logging.
      </action>
      <action issue="LOG4J2-812" dev="rgoers" type="update">
        PatternLayout timestamp formatting performance improvement: replaced synchronized SimpleDateFormat with
        Apache Commons FastDateFormat. This and better caching resulted in a ~3-30X faster timestamp formatting.
      </action>
      <action issue="LOG4J2-1097" dev="rpopma" type="update">
        PatternLayout timestamp formatting performance improvement: predefined date formats (and variants using
        a period '.' millisecond separator instead of ',') are now formatted ~2-10X faster than other date formats.
      </action>
      <action issue="LOG4J2-1096" dev="rpopma" type="update">
        Improved performance of ParameterizedMessage::getFormattedMessage by ~2X.
      </action>
      <action issue="LOG4J2-1120" dev="rpopma" type="update">
        LoggerConfig performance improvements: avoid unnecessary lock acquisition, use more efficient data structure.
      </action>
      <action issue="LOG4J2-1125" dev="rpopma" type="update">
        PatternLayout performance improvement by caching and reusing a ThreadLocal StringBuilder.
      </action>
      <action issue="LOG4J2-1121" dev="rpopma" type="fix">
        Fixed potential race condition on reconfiguration. Introduced ReliabilityStrategy to facilitate
        switching between different mechanisms for preventing log events from being dropped on reconfiguration.
      </action>
      <action issue="LOG4J2-1114" dev="ggregory" type="update">
        Add thread name to status logger layout.
      </action>
      <action issue="LOG4J2-1123" dev="ggregory" type="fix">
        Core Configurator.initialize(String, ClassLoader, String) fails to work when config location is a file path.
      </action>
      <action issue="LOG4J2-1117" dev="ggregory" type="fix" due-to="Marcus Thiesen">
        OutputStreamManager in ConsoleAppender leaking managers.
      </action>
      <action issue="LOG4J2-1044" dev="rgoers" type="fix">
        Write pending events to Flume when the appender is stopped.
      </action>
      <action issue="LOG4J2-1108" dev="ggregory" type="fix" due-to="Mikael Ståldal">
        NullPointerException when passing null to java.util.logging.Logger.setLevel().
      </action>
      <action issue="LOG4J2-1110" dev="ggregory" type="fix">
        org.apache.logging.log4j.jul.CoreLogger.setLevel() checks for security permission too late.
      </action>
      <action dev="rpopma" type="remove">
        Removed experimental interface LevelLogger which got committed to master by mistake.
      </action>
      <action issue="LOG4J2-1010" dev="rgoers" type="update">
        Pass log event when interpolating logger properties.
      </action>
      <action issue="LOG4J2-1090" dev="ggregory" type="add">
        Add Core Configurator APIs to change a logger's level.
      </action>
      <action issue="LOG4J2-1105" dev="ggregory" type="add" due-to="Gary Gregory">
        Add API org.apache.logging.log4j.Level.isInRange(Level, Level).
      </action>
      <action issue="LOG4J2-1106" dev="ggregory" type="add" due-to="Gary Gregory">
        Add a LevelRangeFilter class.
      </action>
      <action issue="LOG4J2-1074" dev="rpopma" type="add">
        Added support for system nanosecond time in pattern layout.
      </action>
      <action issue="LOG4J2-1075" dev="rpopma" type="add">
        Added support for compressing to bzip2 format on file rollover.
      </action>
      <action issue="LOG4J2-1077" dev="ggregory" type="add">
        Support additional Apache Commons Compress compression formats on rollover: Deflate, Pack200, XY.
      </action>
      <action issue="LOG4J2-767" dev="ggregory" type="add" due-to="Mikael Ståldal">
        New module for Liquibase integration.
      </action>
      <action issue="LOG4J2-1023" dev="ggregory" type="add" due-to="Mikael Ståldal">
        New RewritePolicy for changing level of a log event.
      </action>
      <action issue="LOG4J2-1015" dev="ggregory" type="add" due-to="Daniel Marcotte">
        Add a way to route messages based on the %marker in Layout for RoutingAppender.
      </action>
      <action issue="LOG4J2-1050" dev="ggregory" type="add" due-to="Adam Retter">
        Add a Log4jLookup class to help write log files relative to log4j2.xml.
      </action>
      <action issue="LOG4J2-1057" dev="ggregory" type="add">
        Add API org.apache.logging.log4j.LogManager.getFormatterLogger().
      </action>
      <action issue="LOG4J2-1066" dev="ggregory" type="add" due-to="Charles Allen">
        Expose Log4jContextFactory's ShutdownCallbackRegistry.
      </action>
      <action issue="LOG4J2-1084" dev="ggregory" type="fix" due-to="Philipp Schneider">
        Misleading StatusLogger WARN event in LogManager with java.util.Map.
      </action>
      <action issue="LOG4J2-1051" dev="ggregory" type="fix" due-to="Lukasz Lenart">
        NoClassDefFoundError when starting app on Google App Engine.
      </action>
      <action issue="LOG4J2-684" dev="ggregory" type="fix" due-to="Joern Huxhorn, Mauro Molinari">
        ExtendedThrowablePatternConverter does not print suppressed exceptions.
      </action>
      <action issue="LOG4J2-1069" dev="ggregory" type="fix" due-to="Sam Braam">
        Improper handling of JSON escape chars when deserializing JSON log events.
      </action>
      <action issue="LOG4J2-1068" dev="ggregory" type="fix" due-to="Andy McMullan">
        Exceptions not logged when using TcpSocketServer + SerializedLayout.
      </action>
      <action issue="LOG4J2-1067" dev="ggregory" type="fix" due-to="Sam Braam">
        ThrowableProxy getExtendedStackTraceAsString throws NPE on deserialized nested exceptions.
      </action>
      <action issue="LOG4J2-1049" dev="rpopma" type="fix" due-to="Robert Schaft">
        AsyncAppender now resets the thread interrupted flag after catching InterruptedException.
      </action>
      <action issue="LOG4J2-1048" dev="rpopma" type="fix" due-to="Nikhil">
        FileConfigurationMonitor unnecessarily calls System.currentTimeMillis() causing high CPU usage.
      </action>
      <action issue="LOG4J2-1037" dev="ggregory" type="fix" due-to="Marc Dergacz">
        Backward compatibility issue in log4j-1.2-api NDC pop() and peek().
      </action>
      <action issue="LOG4J2-1025" dev="ggregory" type="fix" due-to="Mikael Ståldal">
        Custom java.util.logging.Level gives null Log4j Level and causes NPE.
      </action>
      <action issue="LOG4J2-1033" dev="ggregory" type="fix" due-to="Mikael Ståldal">
        SimpleLogger creates unnecessary Map objects by calling ThreadContext.getContext() instead of getImmutableContext().
      </action>
      <action issue="LOG4J2-1026" dev="ggregory" type="fix">
        HighlightConverter does not obey noConsoleNoAnsi.
      </action>
      <action issue="LOG4J2-1019" dev="ggregory" type="fix">
        ZipCompressAction leaves files open until GC when an IO error takes place.
      </action>
      <action issue="LOG4J2-1020" dev="ggregory" type="fix">
        GzCompressAction leaves files open until GC when an IO error takes place.
      </action>
      <action issue="LOG4J2-1038" dev="ggregory" type="fix" due-to="Gili">
        Incorrect documentation for layout default charset.
      </action>
      <action issue="LOG4J2-1042" dev="ggregory" type="fix" due-to="Guillaume Turri">
        Socket and Syslog appenders don't take timeout into account at startup.
      </action>
      <action issue="LOG4J2-934" dev="ggregory" type="fix" due-to="Kenneth Gendron">
        Circular suppressed Exception throws StackOverflowError.
      </action>
      <action issue="LOG4J2-1046" dev="ggregory" type="fix" due-to="Kenneth Gendron">
        Circular Exception cause throws StackOverflowError.
      </action>
      <action issue="LOG4J2-982" dev="ggregory" type="fix" due-to="Mikhail Mazurskiy">
        Use System.nanoTime() to measure time intervals.
      </action>
      <action issue="LOG4J2-1045" dev="ggregory" type="fix" due-to="Günter Albrecht">
        Externalize log4j2.xml via URL resource.
      </action>
      <action issue="LOG4J2-1058" dev="ggregory" type="fix" due-to="Daniel Branzea">
        Log4jMarker#contains(String) does not respect org.slf4j.Marker contract.
      </action>
      <action issue="LOG4J2-1060" dev="ggregory" type="fix">
        Log4jMarker#contains(Marker) does not respect org.slf4j.Marker contract.
      </action>
      <action issue="LOG4J2-1061" dev="ggregory" type="fix">
        Log4jMarker#remove(Marker) does not respect org.slf4j.Marker contract.
      </action>
      <action issue="LOG4J2-1062" dev="ggregory" type="fix">
        Log4jMarker#add(Marker) does not respect org.slf4j.Marker contract.
      </action>
      <action issue="LOG4J2-1064" dev="ggregory" type="fix">
        org.apache.logging.slf4j.Log4jMarker does not implement org.slf4j.Marker.equals(Object) org.slf4j.Marker.hashCode().
      </action>
      <action issue="LOG4J2-889" dev="rpopma" type="fix" due-to="Maciej Karaś, Kenneth Leider">
        Header in layout should not be written on application startup if appending to an existing file. Fixes LOG4J2-1030.
      </action>
      <action issue="LOG4J2-918" dev="rpopma" type="fix">
        Clarify documentation for combining async with sync loggers.
      </action>
      <action issue="LOG4J2-1078" dev="ggregory" type="fix" due-to="Mikael Ståldal">
        GelfLayout throws exception if some log event fields are null.
      </action>
      <action issue="LOG4J2-1044" dev="rgoers" type="update">
        Support batchSize in FlumeAvroManager.
      </action>
      <action issue="LOG4J2-1065" dev="ggregory" type="update">
        Define org.apache.logging.log4j.Marker.equals(Object) and org.apache.logging.log4j.Marker.hashCode().
      </action>
      <action issue="LOG4J2-1063" dev="ggregory" type="update">
        Avoid creating temporary array object in org.apache.logging.slf4j.Log4jMarker.iterator().
      </action>
      <action issue="LOG4J2-890" dev="ggregory" type="update" due-to="Hassan Kalaldeh, Robert Andersson, Remko Popma">
        log4j-web-2.1 should workaround a bug in JBOSS EAP 6.2.
      </action>
      <action issue="LOG4J2-403" dev="ggregory" type="update" due-to="Poorna Subhash P, Jeremy Lautman">
        MongoDB appender, username and password should be optional.
      </action>
      <action issue="LOG4J2-1035" dev="ggregory" type="update">
        Log4j2 tries to SystemClassLoader when running on Google AppEngine.
      </action>
      <action issue="LOG4J2-1022" dev="rgoers" type="update">
        Allow a list of keys to be specified in the MDC pattern converter.
      </action>
      <action issue="LOG4J2-959" dev="ggregory" type="update">
        Fix FindBugs DM_DEFAULT_ENCODING bug in SimpleLogger.logMessage() and simplify code.
      </action>
      <action issue="LOG4J2-1036" dev="ggregory" type="update">
        Update Apache Flume from 1.5.2 to 1.6.0.
      </action>
      <action issue="LOG4J2-1041" dev="ggregory" type="update">
        Update MongoDB driver from 2.11.2 to 2.13.2.
      </action>
      <action issue="LOG4J2-1018" dev="ggregory" type="update">
        Update database tests from H2 1.3.175 to 1.3.176.
      </action>
      <action issue="LOG4J2-1070" dev="ggregory" type="update">
        Update Java Mail from 1.5.2 to 1.5.4.
      </action>
      <action issue="LOG4J2-1079" dev="ggregory" type="update">
        Update Jackson from 2.5.3 to 2.5.4.
      </action>
      <action issue="LOG4J2-1879" dev="ggregory" type="update">
        Update Jackson from 2.5.4 to 2.6.0.
      </action>
      <action issue="LOG4J2-1092" dev="ggregory" type="update">
        Update Jackson from 2.6.0 to 2.6.1.
      </action>
      <action issue="LOG4J2-1104" dev="ggregory" type="update">
        Update Apache Commons Compress from 1.9 to 1.10.
      </action>
    </release>
    <release version="2.3" date="2015-05-09" description="GA Release 2.3">
      <action issue="LOG4J2-1009" dev="ggregory" type="fix" due-to="Mikael Ståldal">
        Incorrectly defined compressionType parameter to GelfLayout.
      </action>
      <action issue="LOG4J2-1008" dev="ggregory" type="fix" due-to="Ralph Goers, Gary Gregory">
        org.apache.logging.log4j.core.config.plugins.util.ResolverUtil.extractPath(URL) incorrectly converts '+' characters to spaces.
      </action>
      <action issue="LOG4J2-1007" dev="ggregory" type="fix" due-to="Ralph Goers, Gary Gregory">
        org.apache.logging.log4j.core.util#fileFromUri(URI uri) incorrectly converts '+' characters to spaces.
      </action>
      <action issue="LOG4J2-1003" dev="ggregory" type="fix" due-to="Dan Armbrust">
        JUL Logger.throwing is mis-mapped to ERROR when it should be TRACE.
      </action>
      <action issue="LOG4J2-965" dev="ggregory" type="fix" due-to="Khotyn Huang">
        System.out no longer works after the Console appender and JANSI are initialized.
      </action>
      <action issue="LOG4J2-998" dev="ggregory" type="update" due-to="Mariano Gonzalez">
        Make org.apache.logging.log4j.core.Logger#updateConfiguration protected.
      </action>
      <action issue="LOG4J2-995" dev="rgoers" type="update">
        Move UTF-8 constant from Charsets to Constants class. Remove Charsets class.
      </action>
      <action issue="LOG4J2-993" dev="rgoers" type="fix">
        Deadlock would occur if appender thread creates a new Logger during reconfiguration.
      </action>
      <action issue="LOG4J2-991" dev="rpopma" type="fix" due-to="Ryan Rupp">
        Async root logger config should default includeLocation to false.
      </action>
      <action issue="LOG4J2-985" dev="rpopma" type="fix" due-to="Sean Dawson">
        AbstractFilter should not implement equals() and hashCode().
      </action>
      <action issue="LOG4J2-984" dev="ggregory" type="add" due-to="Jonas Höpfner">
        PatternLayout %highlight to support noConsoleNoAnsi like %style.
      </action>
      <action issue="LOG4J2-926" dev="ggregory" type="add" due-to="David Ohana">
        Truncate from the end of text format modifier.
      </action>
      <action issue="LOG4J2-980" dev="ggregory" type="fix" due-to="Mikhail Mazurskiy">
        Numerical overflow in BurstFilter not handled correctly.
      </action>
      <action issue="LOG4J2-981" dev="ggregory" type="fix" due-to="Mikhail Mazurskiy">
        Incorrect unlock in ProviderUtil.
      </action>
      <action issue="LOG4J2-966" dev="ggregory" type="fix">
        KeyStoreConfiguration.createKeyStoreConfiguration() ignores keyManagerFactoryAlgorithm.
      </action>
      <action issue="LOG4J2-976" dev="ggregory" type="fix" due-to="Matt Quinn">
        Using monitorInterval with YAML config file format causes JSONParseException.
      </action>
      <action issue="LOG4J2-964" dev="ggregory" type="fix" due-to="Jonne Jyrylä">
        StringFormattedMessage serialization is incorrect.
      </action>
      <action issue="LOG4J2-947" dev="ggregory" type="fix" due-to="Stefan Wehner">
        A new StatusLoggerAdmin listener is added to StatusLogger every time the log is reconfigured.
      </action>
      <action issue="LOG4J2-968" dev="ggregory" type="fix" due-to="Paul D Johe">
        SyslogLayout contains extra space.
      </action>
      <action issue="LOG4J2-967" dev="ggregory" type="fix" due-to="Stefan Wehner">
        log4j2.component.properties not read for all properties.
      </action>
      <action issue="LOG4J2-971" dev="ggregory" type="fix" due-to="Paul D Johe">
        Another bad priority in Syslog messages.
      </action>
      <action issue="LOG4J2-972" dev="ggregory" type="fix">
        org.apache.logging.log4j.core.net.ssl.TlsSyslogInputStreamReader does not need to create temp Integer objects.
      </action>
      <action issue="LOG4J2-974" dev="ggregory" type="fix" due-to="Daniel Galán y Martins">
        Typo in EventLogger documentation.
      </action>
      <action issue="LOG4J2-988" dev="ggregory" type="update">
        Update LMAX Disruptor from 3.3.0 to 3.3.2.
      </action>
      <action issue="LOG4J2-987" dev="ggregory" type="update">
        Migrate tests from Logback 1.1.2 to 1.1.3.
      </action>
      <action issue="LOG4J2-988" dev="ggregory" type="update">
        Update tests to use ActiveMQ from 5.10 to 5.11.1.
      </action>
      <action issue="LOG4J2-1004" dev="ggregory" type="update">
        Update Jackson from 2.5.1 to 2.5.3.
      </action>
      <action issue="LOG4J2-1005" dev="ggregory" type="update">
        Update Slf4j from 1.7.7 to 1.7.12.
      </action>
    </release>
    <release version="2.2" date="2015-02-22" description="GA Release 2.2">
      <action issue="LOG4J2-938" dev="rpopma" type="fix" due-to="Mauro Molinari">
        (JMX) To avoid memory leaks when web applications are restarted, JMX notifications are sent from
        the caller thread in web applications. For non-web applications notifications are sent from a background thread
        as before.
      </action>
      <action issue="LOG4J2-957" dev="ggregory" type="fix" due-to="fatih guleryuz">
        Missing toUpperCase(Locale.ENGLISH).
      </action>
      <action issue="LOG4J2-956" dev="ggregory" type="fix" due-to="David Kellerman">
        Manual refers to Route "AppenderRef" attribute, should be "ref".
      </action>
      <action issue="LOG4J2-955" dev="rpopma" type="update">
        Documentation: clarify system properties to control status logger, improve troubleshooting FAQ entry.
      </action>
      <action issue="LOG4J2-950" dev="ggregory" type="update" due-to="Joel Edwards">
        Incorrect attribute name in PropertiesRewritePolicy example.
      </action>
      <action issue="LOG4J2-944" dev="ggregory" type="fix" due-to="Vinayaka Ramachandra">
        Log4j Flume appender is not adding millisecond to the event headers when the event is logged at 000 milliseconds.
      </action>
      <action issue="LOG4J2-941" dev="ggregory" type="add" due-to="Konstantinos Liakos">
        Allow JSON layout to create one compact log record per line.
      </action>
      <action issue="LOG4J2-933" dev="ggregory" type="add" due-to="ppiman at gmail.com">
        HTML layout should not use attribute minimalization for hr noshade.
      </action>
      <action issue="LOG4J2-895" dev="ggregory" type="add">
        Specify the SyslogAppender connect timeout value as part of the configuration.
        The SyslogAppender takes a new parameter connectTimeoutMillis.
      </action>
      <action issue="LOG4J2-899" dev="ggregory" type="add">
        Specify the SocketAppender connect timeout value as part of the configuration.
        The SyslogAppender takes a new parameter connectTimeoutMillis.
      </action>
      <action issue="LOG4J2-924" dev="ggregory" type="fix" due-to="Ryan Rupp">
        Log4j 1.2 Bridge doesn't map level ALL correctly in Category.getEffectiveLevel().
      </action>
      <action issue="LOG4J2-931" dev="ggregory" type="fix" due-to="Robert Gacki">
        ConsoleAppender is missing @PluginFactory annotation at createAppender method.
      </action>
      <action issue="LOG4J2-919" dev="ggregory" type="fix" due-to="David Johle">
        Logging system fails to initialize if XInclude API is not available.
      </action>
      <action issue="LOG4J2-914" dev="ggregory" type="fix" due-to="Kaj Bjurman">
        ThrowableProxy.getExtendedStackTraceAsString causes NullPointerException.
      </action>
      <action issue="LOG4J2-912" dev="ggregory" type="fix">
        XML configuration does not report full error message for XInclude parser configuration problems.
      </action>
      <action issue="LOG4J2-903" dev="ggregory" type="fix" due-to="Mauro Molinari">
        ClassLoaderContextSelector uses ClassLoader.toString() as a key
      </action>
      <action issue="LOG4J2-834" dev="ggregory" type="fix" due-to="Nikita Koval, Leonard Broman, Thiago Kronig">
        ThrowableProxy throws NoClassDefFoundError.
      </action>
      <action issue="LOG4J2-893" dev="ggregory" type="fix">
        NullPointerException on filter when mapping JUL to Log4j2.
      </action>
      <action issue="LOG4J2-892" dev="ggregory" type="fix">
        JUL adapter does not map Log4j'2 FATAL level to a JUL level.
      </action>
      <action issue="LOG4J2-881" dev="ggregory" type="fix" due-to="Mariano Gonzalez">
        AbstractLifecycle should not implement equals() and hashCode().
      </action>
      <action issue="LOG4J2-897" dev="ggregory" type="fix">
        Javadoc for org.apache.log4j.BasicConfigurator.configure() is incorrect.
      </action>
      <action issue="LOG4J2-891" dev="ggregory" type="fix">
        AbstractLifecycle should not implement equals() and hashCode().
      </action>
      <action issue="LOG4J2-946" dev="ggregory" type="fix" due-to="artemonster">
        [docs] Using Log4j 2 in Web Applications: Update example (Log4jWebLifeCycle is not visible).
      </action>
      <action issue="LOG4J2-901" dev="ggregory" type="update" due-to="Tihomir Meščić, Siegfried Greisinger">
        Update docs for SyslogAppender: "No structured id name was supplied"
      </action>
      <action issue="LOG4J2-958" dev="ggregory" type="update">
        Update from Jackson 2.5.0 to 2.5.1.
      </action>
      <action issue="LOG4J2-925" dev="ggregory" type="update">
        Update from Jackson 2.4.4 to 2.5.0.
      </action>
      <action issue="LOG4J2-910" dev="ggregory" type="update">
        Update Jackson from 2.4.3 to 2.4.4.
      </action>
      <action issue="LOG4J2-881" dev="ggregory" type="update">
        Update Jackson from 2.4.2 to 2.4.3.
      </action>
      <action issue="LOG4J2-882" dev="ggregory" type="update">
        Update maven-core from 3.1.0 to 3.2.3.
      </action>
      <action issue="LOG4J2-883" dev="ggregory" type="update">
        Update tests from org.apache.felix.framework 4.2.1 to 4.4.1.
      </action>
      <action issue="LOG4J2-884" dev="ggregory" type="update">
        Update org.eclipse.osgi from 3.6.0 to 3.7.1.
      </action>
      <action issue="LOG4J2-900" dev="ggregory" type="update">
        Update Apache Flume from 1.5.0.1 to 1.5.2.
      </action>
    </release>
    <release version="2.1" date="2014-10-19" description="GA Release 2.1">
      <action issue="LOG4J2-676" dev="rgoers" type="fix" due-to="Stefan Bodewig">
        Some typo fixes and enhancements for the site.
      </action>
      <action issue="LOG4J2-868" dev="mattsicker" type="add">
        Add ShutdownCallbackRegistry interface for customizable shutdown callback handling. This is particularly
        useful for application servers that wish to integrate with Log4j 2.
      </action>
      <action issue="LOG4J2-866" dev="rpopma" type="fix" due-to="Gerard Weatherby">
        Documentation: fixed missing closing parenthesis in code example.
      </action>
      <action issue="LOG4J2-862" dev="mattsicker" type="fix" due-to="Michael Sutherland">
        Fixed classloader issue that prevented Log4j from finding the implementation when used in a custom Ant task.
      </action>
      <action issue="LOG4J2-589" dev="rpopma" type="add">
        Supported filtering on custom log levels in configuration.
      </action>
      <action issue="LOG4J2-861" dev="rpopma" type="fix">
        Documentation: fix broken links on left navigation Extending Log4j Configuration sub-menu.
      </action>
      <action issue="LOG4J2-856" dev="rpopma" type="add">
        Documentation: add sections on the JUL Adapter, IO Streams and NoSQL Appenders to the Maven and Ivy page.
      </action>
      <action issue="LOG4J2-797" dev="rpopma" type="fix" due-to="Andreas Rytina">
        Documentation: clarified why log4j-core is a compile time dependency in Maven and Ivy page.
      </action>
      <action issue="LOG4J2-855" dev="rpopma" type="fix">
        Documentation: fix broken links on Appenders manual page.
      </action>
      <action issue="LOG4J2-807" dev="rpopma" type="fix">
        Prevent NPE when configuration with AsyncLogger/AsyncRoot is reloaded.
      </action>
      <action issue="LOG4J2-848" dev="ggregory" type="add">
        Add a Java lookup to provide nicely formatted runtime version information.
      </action>
      <action issue="LOG4J2-809" dev="mattsicker" type="add">
        Move reflection utility class to API's private utility classes.
      </action>
      <action issue="LOG4J2-845" dev="mattsicker" type="update">
        Add 2.1.0 to compatible versions in Log4j API ProviderUtil and update Log4jAPIVersion to 2.1.0 in
        core META-INF/log4j-provider.properties.
      </action>
      <action issue="LOG4J2-833" dev="rpopma" type="add">
        Documentation: added Runtime Dependencies link to left nav-bar on site.
      </action>
      <action issue="LOG4J2-816" dev="rpopma" type="add">
        Documentation: added section on XInclude to user manual Configuration page.
      </action>
      <action issue="LOG4J2-678" dev="rpopma" type="fix" due-to="Matt Sicker">
        Documentation: fixed minor issues with Log4j2 web site/documentation.
      </action>
      <action issue="LOG4J2-844" dev="rpopma" type="update">
        Update JMH to 1.1 from 0.7.2.
      </action>
      <action issue="LOG4J2-843" dev="rpopma" type="fix">
        Migrate JpaHyperSqlAppenderTest JUnit performance test to log4j-perf.
      </action>
      <action issue="LOG4J2-842" dev="rpopma" type="fix">
        Migrate JpaH2AppenderTest JUnit performance test to log4j-perf.
      </action>
      <action issue="LOG4J2-841" dev="rpopma" type="fix">
        Migrate JdbcHyperSqlAppenderTest JUnit performance test to log4j-perf.
      </action>
      <action issue="LOG4J2-840" dev="rpopma" type="fix">
        Migrate JdbcH2AppenderTest JUnit performance test to log4j-perf.
      </action>
      <action issue="LOG4J2-830" dev="rpopma" type="fix">
        Respect external interrupt signal to allow application shutdown after joining AsyncAppender thread.
      </action>
      <action issue="LOG4J2-813" dev="ggregory" type="fix" due-to="David Erichsen, Brandon Barry">
        MarkerManager Log4jMarker.hasParents() returns opposite of correct result.
      </action>
      <action issue="LOG4J2-785" dev="rpopma" type="fix">
        Documentation: fixed capitalization inconsistency in user manual example config.
      </action>
      <action issue="LOG4J2-829" dev="rpopma" type="fix">
        Fixed issue in RollingFile filePattern: backslashes are path separators, not escape characters.
      </action>
      <action issue="LOG4J2-547" dev="mattsicker" type="add">
        Add the Log4j IOStreams component.
      </action>
      <action issue="LOG4J2-431" dev="rpopma" type="add" due-to="Claude Mamo">
        Added Memory-Mapped File Appender.
      </action>
      <action issue="LOG4J2-832" dev="ggregory" type="fix" due-to="Seth Leger">
        ThrowableProxy fails if a class in logged stack trace throws java.lang.Error from initializer
      </action>
      <action issue="LOG4J2-831" dev="rpopma" type="update">
        Documentation: updated FAQ "which jars" diagrams for JUL bridge and 2.1 version.
      </action>
      <action issue="LOG4J2-827" dev="mattsicker" type="add">
        Support use of TypeConverter classes through the standard Plugin system.
      </action>
      <action issue="LOG4J2-745" dev="mattsicker" type="fix" due-to="Scott Harrington">
        Avoid ConverterKey plugin clashes by using a more predictable plugin loading infrastructure.
        Plugins have been segmented into three parts: class path, user-specified packages, and OSGi bundles.
      </action>
      <action issue="LOG4J2-798" dev="mattsicker" type="fix" due-to="Scott Harrington">
        Fixed plugin scanning redundancy causing massive slowdowns in certain environments.
      </action>
      <action issue="LOG4J2-753" dev="rpopma" type="fix">
        Reduced CachedClock thread contention.
      </action>
      <action issue="LOG4J2-819" dev="mattsicker" type="fix" due-to="Gary Gregory">
        Fixed memory leak in Tomcat 6 caused by clock background threads unintentionally
        started by Tomcat after web application stop.
      </action>
      <action issue="LOG4J2-825" dev="mattsicker" type="add">
        Add simple validation constraint annotations for the Plugin system.
      </action>
      <action issue="LOG4J2-428" dev="ggregory" type="add" due-to="Mark Paluch, Mikael Ståldal">
        Implement a GELF layout.
      </action>
      <action issue="LOG4J2-391" dev="rgoers" type="fix" due-to="Kamal Bahadur">
        FlumePersistentManager now handles LockConflictExceptions in Berkeley Db when sending a batch.
      </action>
      <action issue="LOG4J2-782" dev="mattsicker" type="fix">
        Remove invalid Oracle Maven repository.
      </action>
      <action issue="LOG4J2-780" dev="mattsicker" type="update">
        Update Spring Framework to 3.2.11.RELEASE from 3.2.8.RELEASE.
      </action>
      <action issue="LOG4J2-815" dev="mattsicker" type="update">
        Unify the two JMS appenders into a single appender. Configurations written for 2.0 will still work in 2.1+.
      </action>
      <action issue="LOG4J2-608" dev="mattsicker" type="add">
        Add java.util.logging implementation based on log4j-api. See log4j-jul documentation for more details.
      </action>
      <action issue="LOG4J2-796" dev="rpopma" type="fix">
        Fixed issue where log4j-to-slf4j did not work correctly with SLF4J Simple Logger.
      </action>
      <action issue="LOG4J2-811" dev="ggregory" type="fix" due-to="Yogesh Rao">
        SimpleLogger throws ArrayIndexOutOfBoundsException for an empty array.
      </action>
      <action issue="LOG4J2-663" dev="mattsicker" type="fix" due-to="Florian Brunner">
        Fix OSGi Import-Package problem with the JMS API.
      </action>
      <action issue="LOG4J2-793" dev="mattsicker" type="add">
        Add support for custom SLF4J Markers in log4j-slf4j-impl module.
      </action>
      <action issue="LOG4J2-783" dev="rpopma" type="fix" due-to="Minglei Lee">
        PatternLayout should use platform character encoding by default, not UTF-8.
      </action>
      <action issue="LOG4J2-771" dev="ggregory" type="add">
        Add lookup for application main arguments.
      </action>
      <action issue="LOG4J2-787" dev="ggregory" type="add">
        Add lookup for JVM arguments.
      </action>
      <action issue="LOG4J2-790" dev="ggregory" type="update">
        Update Jackson to 2.4.2 from 2.4.1 (for XML and JSON processing).
      </action>
      <action issue="LOG4J2-766" dev="ggregory" type="update" due-to="Bruno P. Kinoshita">
        Incomplete documentation for JSONLayout.
      </action>
      <action issue="LOG4J2-800" dev="ggregory" type="update">
        All life cycle implementations should be serializable.
        This is still work in progress.
      </action>
      <action issue="LOG4J2-801" dev="ggregory" type="update">
        org.apache.logging.log4j.core.Logger should be serializable.
        This is still work in progress.
      </action>
      <action issue="LOG4J2-810" dev="ggregory" type="update">
        Update javax.mail to 1.5.2 from 1.5.0.
      </action>
      <action issue="LOG4J2-822" dev="ggregory" type="update">
        Update org.eclipse.persistence.jpa to 2.5.2 from 2.5.1.
      </action>
      <action issue="LOG4J2-867" dev="ggregory" type="update">
        FlumeAppender: maxDelay not in seconds, but milliseconds.
        Add time scale to some settings, for example maxDelayMillis instead of maxDelay.
        The old names are aliased for compatibility.
      </action>
    </release>
    <release version="2.0.2" date="2014-08-16" description="Bug fixes and enhancements">
      <action issue="LOG4J2-775" dev="ggregory" type="update">
        Update Apache Flume to 1.5.0.1 from 1.5.0.
      </action>
      <action issue="LOG4J2-773" dev="rpopma" type="fix">
        Site: log4j-core component pages were still using the old logo.
      </action>
      <action issue="LOG4J2-760" dev="rpopma" type="fix">
        Documentation improvement: link to dependency tree from log4j-core component page,
        link to log4j-core component page from FAQ page.
      </action>
      <action issue="LOG4J2-679" dev="rpopma" type="fix">
        Resolved race condition that caused log file rotation to fail with error: "Unable to create directory ..."
      </action>
      <action issue="LOG4J2-726" dev="rpopma" type="fix">
        Prevent application from hanging when PatternLayout configuration has opening '{' but no closing '}'.
      </action>
      <action issue="LOG4J2-769" dev="rpopma" type="fix" due-to="Scott Harrington">
        Startup takes a long time if you have empty packages attribute.
      </action>
      <action issue="LOG4J2-763" dev="rpopma" type="fix" due-to="Stephen Connolly">
        Improved asynchronous loggers and appenders to ensure the formatted message does not change even if
        parameters are modified by the application. (ParameterizedMessage was already safe.)
        Improved documentation.
      </action>
      <action issue="LOG4J2-729" dev="rpopma" type="fix">
        Emit warning message to console if no configuration file found.
      </action>
      <action issue="LOG4J2-765" dev="rpopma" type="fix">
        Improve warning message when missing log4j-core in the classpath.
      </action>
      <action issue="LOG4J2-722" dev="rpopma" type="fix">
        Clarified in documentation that Commons Logging jar is required when using log4j-jcl.
      </action>
      <action issue="LOG4J2-723" dev="rpopma" type="fix">
        Clarified in documentation that SLF4J API jar is required when using log4j-slf4j-impl.
      </action>
      <action issue="LOG4J2-730" dev="rpopma" type="update">
        Allow Log4jContextFactory subclasses to specify a custom ContextSelector.
      </action>
      <action issue="LOG4J2-759" dev="rpopma" type="fix">
        Fixed various minor site/documentation issues, mostly versioning related.
      </action>
      <action issue="LOG4J2-756" dev="rpopma" type="fix" due-to="Scott Harrington">
        Prevent JUnit test from creating unnecessary Log4j2Plugins.dat during build.
      </action>
    </release>
    <release version="2.0.1" date="2014-07-29" description="Bug fixes">
      <action issue="LOG4J2-744" dev="rpopma" type="fix" due-to="Scott Harrington">
        Avoid unnecessary Clock calls when TimestampMessage is logged.
      </action>
      <action issue="LOG4J2-704" dev="rpopma" type="fix">
        Improved error message if configuration file not found.
      </action>
      <action issue="LOG4J2-750" dev="ggregory" type="fix" due-to="Mike Calmus">
        Webapp configuration page has incorrect class name.
      </action>
      <action issue="LOG4J2-749" dev="rpopma" type="fix" due-to="Scott Harrington">
        Retain the default date pattern after fixing the ISO8601 pattern.
      </action>
      <action issue="LOG4J2-670" dev="rpopma" type="fix">
        DatePatternConverter ISO8601_PATTERN now conforms to ISO8601.
      </action>
      <action issue="LOG4J2-741" dev="rpopma" type="fix">
        Reinstate the package configuration attribute for discovering custom plugins.
      </action>
      <action issue="LOG4J2-742" dev="ggregory" type="fix" due-to="Pascal Chollet">
        XInclude not working with relative path.
      </action>
      <action issue="LOG4J2-740" dev="mattsicker" type="fix" due-to="Kosta Krauth">
        Fixed typo in webapp manual regarding sample web.xml file.
      </action>
      <action issue="LOG4J2-738" dev="ggregory" type="fix" due-to="Timothy Stack">
        RollingFileManager deadlock if async action thread fails to start.
      </action>
      <action issue="LOG4J2-736" dev="mattsicker" type="fix">
        Fixed log4j-bom so that it won't specify a default scope on any third party dependencies.
      </action>
      <action issue="LOG4J2-735" dev="mattsicker" type="fix">
        Fixed log4j-bom so that it won't interfere with spring-bom and others.
      </action>
      <action issue="LOG4J2-731" dev="mattsicker" type="fix">
        Updated documentation regarding extensions to LoggerContextFactory and Log4j 2 providers.
      </action>
      <action issue="LOG4J2-373" dev="mattsicker" type="fix">
        Fixed ClassLoader issues in loading Log4j providers in an OSGi environment.
      </action>
      <action issue="LOG4J2-725" dev="mattsicker" type="add">
        Added WebLoggerContextUtils class to log4j-web for helper methods useful for asynchronous servlets.
      </action>
      <action issue="LOG4J2-710" dev="rpopma" type="add">
        Added documentation for Custom Levels and Custom Loggers.
      </action>
      <action issue="LOG4J2-719" dev="rpopma" type="fix">
        Correctly handle NetworkOnMainThreadException thrown on Android during Log4j2 initialization.
      </action>
      <action issue="LOG4J2-716" dev="rpopma" type="fix">
        Automatically disable log4j JMX when detecting we are running on Android.
      </action>
      <action issue="LOG4J2-657" dev="rpopma" type="fix" due-to="Stefan Wehner">
        Fixed AbstractDatabaseManager to close connection on writeInternal error.
      </action>
      <action issue="LOG4J2-713" dev="ggregory" type="fix" due-to="Nelson Melina">
        Android: java.lang.VerifyError: org/apache/logging/log4j/core/util/Closer
      </action>
      <action issue="LOG4J2-703" dev="ggregory" type="fix" due-to="Nelson Melina">
        Android: Could not find class 'javax.naming.InitialContext', referenced from method org.apache.logging.log4j.core.lookup.JndiLookup.lookup.
      </action>
      <action issue="LOG4J2-732" dev="ggregory" type="updated">
        Update to LMAX Disruptor 3.3.0 from 3.2.1.
      </action>
      <action issue="LOG4J2-733" dev="ggregory" type="updated">
        Update to latest Jackson jars from the 2.4.1.X line.
      </action>
    </release>
    <release version="2.0" date="2014-07-12" description="GA Release">
      <action issue="LOG4J2-705" dev="rpopma" type="fix">
        Fixed issue where Async Logger does not log thread context stack data.
        API change: added method getImmutableStackOrNull() to ThreadContext.ContextStack interface.
      </action>
      <action issue="LOG4J2-631" dev="rpopma" type="fix">
        Update docs to clarify how to use formatter logger and standard logger together.
      </action>
      <action issue="LOG4J2-519" dev="rpopma" type="add">
        Added support for generating custom logger wrappers that replace the existing log levels
        and extended logger wrappers that add custom log levels to the existing ones.
      </action>
      <action issue="LOG4J2-441" dev="rgoers" type="fix">
        LoggerConfigs with no Level now inherit the Level from their parent.
      </action>
      <action issue="LOG4J2-696" dev="ggregory" type="add">
        RegexFilter does not match multiline log messages.
      </action>
      <action issue="LOG4J2-699" dev="rpopma" type="fix">
        PatternLayout manual page missing documentation on header/footer.
      </action>
      <action issue="LOG4J2-625" dev="rpopma" type="fix">
        Fixed Serialization error with SocketAppender and Async Loggers.
        (Fixed in RC2, but wasn't included in release notes.)
      </action>
      <action issue="LOG4J2-538" dev="rpopma" type="fix">
        JMX GUI: fixed occasional ArrayIndexOutOfBoundsException after pressing "reconfigure with XML below".
        (Fixed in RC2, but wasn't included in release notes.)
      </action>
      <action issue="LOG4J2-666" dev="rpopma" type="fix">
        AsyncLoggerContextSelector should ensure that different AsyncLoggerContext objects created by web app classloaders have unique names.
      </action>
      <action issue="LOG4J2-683" dev="mattsicker" type="fix" due-to="Jurriaan Mous">
        Fix annotation processor warnings on JDK 1.7+.
      </action>
      <action issue="LOG4J2-694" dev="mattsicker" type="fix">
        Fix strange compilation error that popped up in a test class.
      </action>
      <action issue="LOG4J2-692" dev="rgoers" type="fix">
        Update documentation to specify only Maven 3 is supported.
      </action>
      <action issue="LOG4J2-690" dev="rgoers" type="fix" due-to="Philip Helger">
        Log4j Web test dependencies should be in scope "test" in the pom.
      </action>
      <action issue="LOG4J2-682" dev="ggregory" type="fix" due-to="Scott Harrington">
        Special characters (tab and so on) in PatternLayout do not work.
      </action>
      <action issue="LOG4J2-685" dev="ggregory" type="update">
        Make org.apache.logging.log4j.core.layout.AbstractLayout immutable.
      </action>
      <action issue="LOG4J2-686" dev="ggregory" type="fix">
        Core's OptionConverter support for \b is broken (affects PatternLayout).
      </action>
      <action issue="LOG4J2-687" dev="ggregory" type="fix">
        Rename org.apache.logging.log4j.core.util.Closer.closeSilent() to closeSilently().
      </action>
      <action issue="LOG4J2-688" dev="ggregory" type="fix">
        Make org.apache.logging.log4j.core.layout.PatternLayout immutable.
      </action>
      <action issue="LOG4J2-689" dev="ggregory" type="update">
        Update Jackson to 2.4.1.
      </action>
      <action issue="LOG4J2-707" dev="ggregory" type="fix">
        Some exceptions are not logged when configuration problems are detected.
      </action>
      <action issue="LOG4J2-709" dev="ggregory" type="update">
        Update Apache Commons Logging to 1.2 from 1.1.3.
      </action>
    </release>
    <release version="2.0-rc2" date="2014-06-21" description="Bug fixes and enhancements">
      <action issue="LOG4J2-675" dev="rpopma" type="add">
        RollingFile and RollingRandomAccessFile now write the layout footer before rollover.
      </action>
      <action issue="LOG4J2-581" dev="rpopma" type="fix" due-to="Alexander Khokhlov">
        RollingRandomAccessFile now writes the layout header after rollover.
      </action>
      <action issue="LOG4J2-622" dev="rpopma" type="fix" due-to="Farooq Khan">
        RollingFileManager now correctly honours the bufferedIO configuration after rollover.
      </action>
      <action issue="LOG4J2-674" dev="rpopma" type="add">
        Made RollingFileAppender buffer size configurable.
      </action>
      <action issue="LOG4J2-141" dev="rpopma" type="fix" due-to="Joern Huxhorn">
        Improved documentation regarding log4j status logger.
      </action>
      <action issue="LOG4J2-539" dev="rpopma" type="fix" due-to="Colin Froggatt">
        Fixed issue with "Reconfigure using XML below" function in JMX Client GUI.
        ConfigurationSource is now a top-level class and can be obtained with Configuration.getConfigurationSource().
        LoggerContext.getConfiguration().getConfigurationSource()
        provides a reliable public method for obtaining a logger context's configuration location and content.
      </action>
      <action issue="LOG4J2-619" dev="rgoers" type="fix" due-to="Scott Harrington">
        Invalid XML configuration files do not prevent the config file from being checked again.
      </action>
      <action issue="LOG4J2-637" dev="rpopma" type="fix" due-to="Mansoor Sajjad, Jon Wilmoth">
        JMX: Updating a Logger's level via jConsole now correctly takes effect.
      </action>
      <action issue="LOG4J2-668" dev="rpopma" type="fix">
        Correctly process log events when combining AsyncLoggers with AsyncAppender.
      </action>
      <action issue="LOG4J2-669" dev="rpopma" type="fix">
        Prevent NPE when combining AsyncLoggers with AsyncLoggerConfigs.
      </action>
      <action issue="LOG4J2-42" dev="rgoers" type="add">
        Create an appender to route log events to the ServletContext log.
      </action>
      <action issue="LOG4J2-419" dev="rgoers" type="update" due-to="Woonsan Ko">
        Support default value for missing key in look ups with fallback to looking in the properties map.
      </action>
      <action issue="LOG4J2-563" dev="rgoers" type="fix" due-to="Michael Friedmann">
        FlumeAvroManager now always uses a client type of default_failover.
      </action>
      <action issue="LOG4J2-554" dev="rgoers" type="update">
        Allow configuration files to be located as Servlet Context resources.
      </action>
      <action issue="LOG4J2-535" dev="rgoers" type="fix">
        Reset rollover time when size rollover is triggered.
      </action>
      <action issue="LOG4J2-664" dev="mattsicker" type="fix">
        Moved plugin cache file to META-INF for OSGi compatibility.
      </action>
      <action issue="LOG4J2-640" dev="mattsicker" type="fix">
        Fix NPE that can be caused by a null ThreadContextClassLoader.
      </action>
      <action issue="LOG4J2-655" dev="mattsicker" type="add">
        Add Vagrantfile for testing in GNU+Linux.
      </action>
      <action issue="LOG4J2-651" dev="ggregory" type="fix">
        Log4j 2 throws ArrayIndexOutOfBoundsException.
      </action>
      <action issue="LOG4J2-654" dev="rpopma" type="add">
        Add log4j-perf module to provide a home for all log4j performance tests.
        Add support for JMH microbenchmark performance tests.
      </action>
      <action issue="LOG4J2-652" dev="mattsicker" type="add">
        Add support for default plugin values and attributes.
      </action>
      <action issue="LOG4J2-598" dev="mattsicker" type="add">
        Add support for types other than String for plugin factory values/attributes.
      </action>
      <action issue="LOG4J2-250" dev="rpopma" type="update">
        Refactor Log4jLogEvent to lazily create ThrowableProxy.
      </action>
      <action issue="LOG4J2-647" dev="ggregory" type="update">
        Upgrade to Flume 1.5.0.
      </action>
      <action issue="LOG4J2-644" dev="ggregory" type="add">
        Implement a SecureSocketAppender and secure server (SSL/TLS).
      </action>
      <action issue="LOG4J2-646" dev="ggregory" type="update">
        Merge the TLS Syslog appender into the Syslog appender.
      </action>
      <action issue="LOG4J2-620" dev="rgoers" type="fix">
        Perform reconfiguration in a separate thread to prevent deadlocks.
      </action>
      <action issue="LOG4J2-641" dev="mattsicker" type="update">
        Override commons-logging dependency version in tests.
      </action>
      <action issue="LOG4J2-639" dev="rpopma" type="fix" due-to="Mck SembWever">
        Prevent NPE in AsyncLogger and AsyncLoggerConfig if logger is used after log4j has been shut down.
      </action>
      <action issue="LOG4J2-469" dev="rgoers" type="fix">
        FailoverAppender was not resetting its status after the primary appender recovered.
      </action>
      <action issue="LOG4J2-623" dev="rgoers" type="fix">
        Generate MDC properties as a JSON map in JSONLayout.
      </action>
      <action issue="LOG4J2-566" dev="rpopma" type="update" due-to="Luigi Alice">
        Made RollingRandomAccessFileAppender buffer size configurable.
      </action>
      <action issue="LOG4J2-520" dev="rpopma" type="fix" due-to="JavaTech, Andre Bogus">
        Resolved issue where AsyncAppender dropped events if queue still contained
        events when application is stopped.
      </action>
      <action issue="LOG4J2-392" dev="rpopma" type="fix" due-to="Andre Bogus">
        Resolved a problem with the previous solution for LOG4J2-392 that resulted in dropped events
        when using AsyncLoggerConfig with slow appenders when application is stopped.
      </action>
      <action issue="LOG4J2-613" dev="mattsicker" type="fix">
        The OSGi version of log4j-web imports Servlet 2.5 at minimum instead of 3.0.
      </action>
      <action issue="LOG4J2-602" dev="rgoers" type="fix">
        Unit tests are now less verbose during the build process.
      </action>
      <action issue="LOG4J2-570" dev="mattsicker" type="fix">
        Fix shutdown thread memory leak in servlet containers.
      </action>
      <action issue="LOG4J2-628" dev="rpopma" type="update">
        Use Clock to generate all log event timestamps, not just for Async Loggers.
      </action>
      <action issue="LOG4J2-629" dev="rpopma" type="add">
          Document the system properties used in Log4J 2.
      </action>
      <action issue="LOG4J2-542" dev="rgoers" type="fix">
        Make Throwable transient in ThrowableProxy.
      </action>
      <action issue="LOG4J2-617" dev="mattsicker" type="update">
        Update SLF4J to 1.7.7.
      </action>
      <action issue="LOG4J2-616" dev="mattsicker" type="update">
        Update Jackson to 2.3.3.
      </action>
      <action issue="LOG4J2-440" dev="mattsicker" type="fix">
        During shutdown, a NullPointerException could be thrown due to the NullConfiguration class no longer being
        available to the ClassLoader.
      </action>
      <action issue="LOG4J2-346" dev="mattsicker" type="fix">
        Cyclic dependency with log4j-slf4j-impl in OSGi.
      </action>
      <action issue="LOG4J2-345" dev="mattsicker" type="fix">
        The log4j-1.2-api module didn't export any packages to OSGi.
      </action>
      <action issue="LOG4J2-605" dev="mattsicker" type="fix">
        Password data from the NoSQL plugins no longer shows up in cleartext in debug logging.
      </action>
      <action issue="LOG4J2-448" dev="rgoers" type="fix" due-to="X86core">
        A StringIndexOutOfBounds exception could occur during property substitution.
      </action>
      <action issue="LOG4J2-597" dev="rgoers" type="fix">
        StatusLogger was not skipping multiple instances of the FQCN class, causing messages from classes in
        the Verbose list to be printed.
      </action>
      <action issue="LOG4J2-585" dev="rgoers" type="update" due-to="Bruce Brouwer">
        Add support for multiple parents to Markers.
      </action>
      <action issue="LOG4J2-595" dev="mattsicker" type="add">
        Introduce Java annotation processor as the new plugin pre-caching mechanism. This is available in log4j-core.
        All custom plugins created before this should be re-built against the current log4j-core.
      </action>
      <action issue="LOG4J2-564" dev="mattsicker" type="fix">
          Renamed SLF4J logger class to Log4jLogger.
      </action>
      <action issue="LOG4J2-579" dev="ggregory" type="fix">
          Rework Level comparison APIs.
      </action>
      <action issue="LOG4J2-576" dev="ggregory" type="add">
          Add org.apache.logging.log4j.Logger.getLevel().
      </action>
      <action issue="LOG4J2-574" dev="rpopma" type="update">
          Make Blocking the default WaitStrategy for Async Loggers.
      </action>
      <action issue="LOG4J2-555" dev="rpopma" type="update" due-to="Bruce Brouwer">
          Introduce ExtendedLogger interface to facilitate implementing and extending Loggers.
      </action>
      <action issue="LOG4J2-560" dev="rgoers" type="fix">
          SyslogAppenderTest and RFC5424LayoutTest were failing in Java 8.
      </action>
      <action issue="LOG4J2-561" dev="ggregory" type="update" due-to="vibin">
        Allow spaces around commas in Configuration's package attribute.
      </action>
      <action issue="LOG4J2-547" dev="rgoers" type="update" due-to="Bruce Brouwer">
        Have Logger API expose a PrintWriter instead of custom LoggerStream.
      </action>
      <action issue="LOG4J2-439" dev="rgoers" type="add" due-to="Bruce Brouwer">
        Add EncodingPatternConverter to escape newlines and HTML special characters.
      </action>
      <action issue="LOG4J2-496" dev="rgoers" type="update">
        Allow header and footer to be specified as lookup patterns in PatternLayout.
      </action>
      <action issue="LOG4J2-499" dev="rgoers"  type="fix">
        Add equals and hashcode to Log4jLogEvent.
      </action>
      <action issue="LOG4J2-410" dev="rgoers" type="update" due-to="Ivlin Zeng">
        SLf4JLogger is now Serializable.
      </action>
      <action issue="LOG4J2-427" dev="rgoers" type="add" due-to="Alexander Reelsen">
        Add support for configuration via YAML.
      </action>
      <action issue="LOG4J2-378" dev="rgoers" type="fix">
        Add DateLookup and ThreadContextLookup to default lookups.
      </action>
      <action issue="LOG4J2-468" dev="rgoers" type="update">
        Add support to add a LoggerConfig. Document two ways to modify the configuration.
      </action>
      <action issue="LOG4J2-582" dev="ggregory" type="update">
        Rename org.apache.logging.log4j.core.net.SocketServer to TCPSocketServer and refactor with UDP.
      </action>
      <action issue="LOG4J2-592" dev="ggregory" type="update">
        Update Jackson to 2.3.2 from 2.2.2.
      </action>
    </release>
    <release version="2.0-rc1" date="2014-02-16" description="Bug fixes and enhancements">
      <action dev="nickwilliams" type="delete">
        Removed the DataSourceConnectionSource and the &lt;DriverManager&gt; plugin for the JDBC Appender. It is not
        safe to use. Please use the DataSource or factory connection sources backed by a connection pool.
      </action>
      <action dev="nickwilliams" type="update">
        Renamed the org.apache.logging.log4j.core.appender.db.nosql.mongo package to
        org.apache.logging.log4j.core.appender.db.nosql.mongodb.
      </action>
      <action dev="grobmeier" type="update">
        Renamed the org.apache.logging.log4j.core.appender.db.nosql.couch package to
        org.apache.logging.log4j.core.appender.db.nosql.couchdb.
      </action>
      <action issue="LOG4J2-500" dev="rpopma" type="fix">
        (JMX - ObjectNames changed!) Unloading one web application unloads JMX MBeans for all web applications.
      </action>
      <action issue="LOG4J2-507" dev="ggregory" type="update">
        Space Level numbers by 100 instead of 1.
      </action>
      <action issue="LOG4J2-531" dev="rpopma" type="fix" due-to="Geoff Ballinger">
        Fixed bugs where rolled log files were overwritten by RollingFile appender with
        composite time and size based policies.
      </action>
      <action issue="LOG4J2-475" dev="nickwilliams" type="fix" due-to="Matt Sicker">
        Changed the MongoDBConnection to add a MongoDB encoding hook instead of a decoding hook.
      </action>
      <action issue="LOG4J2-489" dev="nickwilliams" type="fix">
        Fixed the JPAAppender's overuse of transactions by connecting (borrowing from pool) on new write internal or on
        flush.
      </action>
      <action issue="LOG4J2-457" dev="nickwilliams" type="fix">
        Fixed failure of JDBC and JPA appender to properly release database connections by connecting (borrowing from
        pool) on new write internal or on flush.
      </action>
      <action issue="LOG4J2-442" dev="nickwilliams" type="fix">
        Fixed problem with JDBC and JPA appender connectivity in WebSphere by connecting (borrowing from pool) on new
        write internal or on flush.
      </action>
      <action issue="LOG4J2-438" dev="nickwilliams" type="fix">
        Ensured the JDBCAppender commits transactions after a single write or a flush of multiple writes.
      </action>
      <action issue="LOG4J2-407" dev="nickwilliams" type="fix">
        Fixed inability to recover from lost database connection in database appenders by connecting (borrowing from
        pool) on new write internal or on flush.
      </action>
      <action issue="LOG4J2-530" dev="rpopma" type="add">
        (JMX) JMX Client GUI should dynamically update when LoggerContext MBeans are registered/unregistered in MBean
        server.
      </action>
      <action issue="LOG4J2-511" dev="rpopma" type="fix" due-to="James Pretorius">
        Stop AsyncLoggerConfig Disruptor thread(s), then AsyncAppender thread(s) first
        before stopping other appenders.
      </action>
      <action issue="LOG4J2-392" dev="rpopma" type="fix" due-to="ilynaf, Andre Bogus">
        Stop AsyncLoggerConfig Disruptor thread(s), then AsyncAppender thread(s) first
        before stopping other appenders.
      </action>
      <action issue="LOG4J2-345" dev="rpopma" type="fix" due-to="Roland Weiglhofer, Matt Sicker">
        (OSGi) logging.log4j-1.2-api doesn't export the log4j API 1.2. Dependent bundles can not be resolved.
      </action>
      <action issue="LOG4J2-523" dev="ggregory" type="fix">
        LocalizedMessage serialization is broken.
      </action>
      <action issue="LOG4J2-385" dev="rpopma" type="fix" due-to="Ace Funk, Porfirio Partida">
        Fixed issues with time-based file rollover (monthly, weekly, hourly and every minute).
      </action>
      <action issue="LOG4J2-452" dev="nickwilliams" type="fix">
        Added a ServletContext attribute that, when set to "true", disables Log4j's auto-initialization in
        Servlet 3.0+ web applications.
      </action>
      <action issue="LOG4J2-512" dev="nickwilliams" type="fix" due-to="Chandra Sekhar Kakarla, Matt Sicker">
        Exposed Log4j web support interface and methods and the LoggerContext through ServletContext attributes
        so that threads not affected by filters (such as asynchronous threads) can utilize the LoggerContext. Also
        updated the Log4j filter so that it supports async.
      </action>
      <action issue="LOG4J2-409" dev="nickwilliams" type="fix" due-to="Frank Steinmann, Thomas Neidhart">
        Created a utility to properly escape backslashes before creating URIs, and changed URI creation to use the
        utility instead of instantiating URI directly.
      </action>
      <action issue="LOG4J2-344" dev="nickwilliams" type="fix" due-to="Keir Lawson, Tomasz Wladzinski">
        Changed the Servlet 3.0 auto-initializer to add the filter by class to get around a WebLogic bug.
      </action>
      <action issue="LOG4J2-359" dev="nickwilliams" type="fix" due-to="Abhinav Shah">
        Changed the Servlet 3.0 auto-initializer so that it does nothing in a Servlet 2.5 or older application. This
        ensures behavioral consistency across containers. This includes additional fixes to abort initialization if a
        duplicate filter already exists and to check the actual Servlet EFFECTIVE version.
      </action>
      <action issue="LOG4J2-517" dev="rpopma" type="fix">
        Switch in log4j-1.2-api Category.getEffectiveLevel has no cases for FATAL, OFF.
      </action>
      <action issue="LOG4J2-41" dev="rgoers" type="update" due-to="Nick Williams">
        Add support for custom logging levels.
      </action>
      <action issue="LOG4J2-406" dev="rpopma" type="fix" due-to="Kerrigan Joseph">
        (JMX) Unregister all log4j JMX MBeans when the LoggerContext is stopped
        to allow web application classes to be GC-ed on undeploy.
      </action>
      <action issue="LOG4J2-405" dev="rgoers" type="fix">
        Configuration was being processed twice at startup.
      </action>
      <action issue="LOG4J2-479" dev="rpopma" type="add" due-to="MK">
        ThreadContext now uses plain ThreadLocal by default, unless system property
        isThreadContextMapInheritable has value "true".
      </action>
      <action issue="LOG4J2-398" dev="rgoers" type="fix">
        Configure properties and setup Interpolator before processing rest of configuration.
      </action>
      <action issue="LOG4J2-481" dev="rgoers" type="add" due-to="Matt Sicker">
        Add Stream interface to Loggers.
      </action>
      <action issue="LOG4J2-490" dev="rgoers" type="update" due-to="Matt Sicker">
        Update EasyMock to version 3.2.
      </action>
      <action issue="LOG4J2-470" dev="rgoers" type="fix">
        hostName property was not being set until after the first configuration element.
      </action>
      <action issue="LOG4J2-464" dev="rgoers" type="fix">
        Support arrays as sub-elements of a JSON configuration.
      </action>
      <action issue="LOG4J2-492" dev="rpopma" type="fix" due-to="Shaddy Baddah, Herlani Junior">
        (JMX) Fixed MalformedObjectNameException if context name contains '=' or newline characters.
      </action>
      <action issue="LOG4J2-377" dev="rpopma" type="fix" due-to="Roland Weiglhofer, Matt Sicker">
        (OSGi) Fix NPE during shutdown.
      </action>
      <action issue="LOG4J2-463" dev="rpopma" type="fix" due-to="Michael Diamond, Matt Sicker">
        Fixed documentation for MyApp example application in the Automatic Configuration section
      </action>
      <action issue="LOG4J2-408" dev="rpopma" type="fix" due-to="Dongqing Hu, Matt Sicker">
        Fixed error in documentation code example in manual/eventlogging.html
      </action>
      <action issue="LOG4J2-451" dev="rpopma" type="fix" due-to="Vinay Pothnis, Matt Sicker">
        Fixed typo in documentation: system property should be log4j2.loggerContextFactory
      </action>
      <action issue="LOG4J2-443" dev="rpopma" type="fix" due-to="Colin Froggatt, Tudor Har">
        (JMX) Fixed issue where log4j2 LoggerContext did not show up in JMX GUI or JConsole.
      </action>
      <action issue="LOG4J2-485" dev="rpopma" type="fix">
        Fixed issue where toString methods that perform logging could deadlock AsyncAppender.
      </action>
      <action issue="LOG4J2-445" dev="rpopma" type="fix" due-to="Anthony Baldocchi">
        ResolverUtil cannot find packages in file URLs which include the '+' character.
      </action>
      <action issue="LOG4J2-430" dev="rgoers" type="fix" due-to="David Gstir">
        Use the formatted Message in RFC5424Layout for non-StructuredDataMessages.
      </action>
      <action issue="LOG4J2-459" dev="rgoers" type="fix">
        Set external context when constructing the LoggerContext.
      </action>
      <action issue="LOG4J2-466" dev="rpopma" type="fix" due-to="Jan Tepke">
        Cannot load log4j2 config file if path contains plus '+' characters.
      </action>
      <action issue="LOG4J2-462" dev="rpopma" type="fix" due-to="Daisuke Baba">
        Fix LogEvent to never return null Level, fixes LevelPatternConverter.format may throw NPE.
      </action>
      <action issue="LOG4J2-465" dev="rpopma" type="fix" due-to="Daisuke Baba">
        Fix LogEvent to never return null Level, fixes ThresholdFilter throws NPE.
      </action>
      <action issue="LOG4J2-471" dev="rpopma" type="fix" due-to="Anthony Baldocchi">
        Fixed issue where toString methods that perform logging could deadlock AsyncLogger.
      </action>
      <action issue="LOG4J2-482" dev="rpopma" type="add" due-to="Hongdi Ren">
        Documentation fix: The attribute of Route to refer to an appender is "ref" not "AppenderRef".
      </action>
      <action issue="LOG4J2-467" dev="rpopma" type="add" due-to="Anthony Baldocchi">
        Added option to toggle Thread name caching in AsyncLogger.
      </action>
      <action issue="LOG4J2-478" dev="ggregory" type="fix" due-to="Michael Friedmann.">
        The message and ndc fields are not JavaScript escaped in JSONLayout.
      </action>
      <action issue="LOG4J2-455" dev="rpopma" type="fix" due-to="Robin Zhang Tao">
        RingBufferLogEvent should return Message timestamp for TimestampMessage messages.
      </action>
      <action issue="LOG4J2-477" dev="rpopma" type="fix" due-to="Tal Liron">
        NPE in ClassLoaderContextSelector.
      </action>
      <action issue="LOG4J2-454" dev="rpopma" type="fix" due-to="Robin Zhang Tao">
        TimeBasedTriggeringPolicy should use event time millis.
      </action>
      <action issue="LOG4J2-472" dev="rpopma" type="fix" due-to="Tal Liron">
        BaseConfiguration class does not properly implement Configuration interface.
      </action>
      <action issue="LOG4J2-447" dev="ggregory" type="fix" due-to="Jeff Hudren, Mark Paluch, Scott Deboy">
        XMLLayout does not include marker name.
      </action>
      <action issue="LOG4J2-453" dev="rgoers" type="update">
        Update Flume Appender to use Flume 1.4.0.
      </action>
      <action issue="LOG4J2-423" dev="rpopma" type="add">
        (JMX) Added MBeans for instrumenting AsyncAppenders and AsyncLogger RingBuffers,
        exposing queue size, remaining capacity and other attributes.
      </action>
      <action issue="LOG4J2-323" dev="rpopma" type="fix">
        Resolved memory leak by releasing reference to ThreadLocal when
        AsyncLogger is stopped.
      </action>
      <action issue="LOG4J2-425" dev="rpopma" type="fix">
        Resolved memory leak by populating AsyncLoggerConfigHelper ring buffer
        via EventTranslatorTwoArg, eliminating the need for a ThreadLocal.
      </action>
      <action issue="LOG4J2-420" dev="ggregory" type="add">
        Create a lookup for resource bundle substitution.
      </action>
      <action issue="LOG4J2-417" dev="ggregory" type="fix">
        Fix Event Level / LoggerConfig Level table at the architecture documentation page.
      </action>
      <action issue="LOG4J2-415" dev="ggregory" type="add">
        Format log event time as UNIX time (seconds or milliseconds).
      </action>
      <action issue="LOG4J2-404" dev="rgoers" type="fix" due-to="Kamal Bahadur">
        @EnterpriseNumber" was missing in the ID of structured data when RFC5424Layout is used
      </action>
      <action issue="LOG4J2-379" dev="rpopma" type="fix">
        Fixed issue that prevented Log4J from working in Google App Engine.
      </action>
      <action issue="LOG4J2-401" dev="ggregory" type="add">
        Configure FileAppender buffer size.
      </action>
      <action issue="LOG4J2-402" dev="ggregory" type="add">
        Configure RandomAccessFileAppender buffer size.
      </action>
      <action issue="LOG4J2-528" dev="ggregory" type="update">
        Rename package org.apache.logging.log4j.core.appender.rolling.helper to org.apache.logging.log4j.core.appender.rolling.action.
      </action>
      <action issue="LOG4J2-532" dev="ggregory" type="update">
        Resource leak in Flume appender when it cannot create a BerkeleyDB db.
      </action>
      <action issue="LOG4J2-413" dev="ggregory" type="update">
        PatternLayout option to not output ANSI escape codes if no Console is available.
      </action>
    </release>
    <release version="2.0-beta9" date="2013-09-14" description="Bug fixes and enhancements">
      <action issue="LOG4J2-317" dev="ggregory" type="update">
        Renamed FastFileAppender and FastRollingFileAppender to RandomAccessFileAppender
        and RollingRandomAccessFileAppender. Configurations using the Fast(Rolling)File element
        no longer work and should be modified to use the (Rolling)RandomAccessFile element.
      </action>
      <action dev="nickwilliams" type="update">
        Changed the "suppressExceptions" configuration attribute for all Appenders to "ignoreExceptions" to avoid
        confusion with Java 7 suppressed exceptions. Also renamed the Appender#isExceptionSuppressed() method to
        Appender#ignoreExceptions() to avoid the same confusion. All Appenders by default internally log and then ignore
        exceptions encountered while logging. Setting "ignoreExceptions" to "false" on an Appender causes it to allow
        exceptions to propagate to the caller. You must set "ignoreExceptions" to "false" for Appenders you are wrapping
        in the Failover Appender.
      </action>
      <action dev="nickwilliams" type="update">
        Changed the (relatively new) PatternLayout configuration attribute "suppressExceptions" to
        "alwaysWriteExceptions" to more correctly indicate what it does. As such, the meaning of this attribute has
        reversed (previous "true"s should become "false"s, and vice versa). Since this was an undocumented attribute up
        until now, it's unlikely this change will affect any users.
      </action>
      <action issue="LOG4J2-226" dev="rgoers" type="fix">
        Fix table of contents generation in pdf.
      </action>
      <action issue="LOG4J2-395" dev="rgoers" type="fix" due-to="Abhinav Shah">
        Allow classpath scheme when specifying configuration file location as a system property.
      </action>
      <action issue="LOG4J2-393" dev="rgoers" type="fix">
        Initialize PluginManager once during configuration. Move advertisement setup into BaseConfiguration.
      </action>
      <action issue="LOG4J2-391" dev="rgoers" type="fix" due-to="Kamal Bahadur">
        FlumePersistentManager now handles LockConflictExceptions in Berkeley Db.
      </action>
      <action issue="LOG4J2-399" dev="ggregory" type="add">
        Allow the default file rollover strategy to define the compression level.
      </action>
      <action issue="LOG4J2-338" dev="rgoers" type="add" due-to="Tibor Benke">
        Add TLSAppender. Also added missing license headers to several files.
      </action>
      <action issue="LOG4J2-380" dev="rgoers" type="fix">
        Use rollover date when substituting ${date} in the filePattern.
      </action>
      <action issue="LOG4J2-253" dev="rpopma" type="add">
        Added FAQ page to the site.
      </action>
      <action issue="LOG4J2-362" dev="rpopma" type="add">
        Add a diagram to the site (FAQ page) that explains when to use which jar.
      </action>
      <action issue="LOG4J2-322" dev="nickwilliams" type="fix">
        Centralized reflective use of Reflection#getCallerClass and properly handled its instability in various versions
        of Java.
      </action>
      <action issue="LOG4J2-293" dev="rgoers" type="fix">
        Reset the Configuration if the ClassLoaderContextSelector creates a LoggerContext without a configuration
        location and then is later provided one.
      </action>
      <action issue="LOG4J2-293" dev="nickwilliams" type="fix" due-to="Abhinav Shah">
        Changed the ConfigurationFactory to recognize and properly use the classpath: URI scheme in addition to the
        classloader: URI scheme.
      </action>
      <action issue="LOG4J2-359" dev="nickwilliams" type="fix" due-to="Abhinav Shah">
        Changed the Servlet 3.0 auto-initializer so that it does nothing in a Servlet 2.5 or older application. This
        ensures behavioral consistency across containers.
      </action>
      <action issue="LOG4J2-374" dev="ggregory" type="add" due-to="Tibor Benke">
        Add more options to PatternLayout to display more detailed information about a Throwable.
      </action>
      <action issue="LOG4J2-383" dev="ggregory" type="add">
        [Pattern Layout] Customize level names by length.
      </action>
      <action issue="LOG4J2-384" dev="ggregory" type="add">
        [Pattern Layout] Customize level names to lower-case.
      </action>
      <action issue="LOG4J2-355" dev="ggregory" type="update" due-to="Tibor Benke">
        Add support for multiple SD-ELEMENTs in a RFC 5424 syslog message.
      </action>
      <action dev="nickwilliams" type="update">
        Cleaned up tests and cleared up documentation for the JPA appender following the resolution of EclipseLink
        issue #412454.
      </action>
      <action issue="LOG4J2-310" dev="rpopma" type="fix" due-to="Olivier Lemasle">
        Fixed issue where SMTPAppender did not send mails with error or fatal level without prior info event.
      </action>
      <action issue="LOG4J2-368" dev="rgoers" type="fix">
        Add PatternLayout constructor to Log4j 1.2 bridge for Velocity.
      </action>
      <action issue="LOG4J2-333" dev="ggregory" type="fix" due-to="Hervé Boutemy">
        Match artifact ids with Maven module names.
      </action>
      <action issue="LOG4J2-364" dev="rgoers" type="add" due-to="David Nault">
        Add WebLookup to retrieve information from the ServletContext.
      </action>
      <action issue="LOG4J2-367" dev="ggregory" type="fix" due-to="David Parry">
        JMS appenders send two messages for one append.
      </action>
      <action issue="LOG4J2-319" dev="ggregory" type="fix">
        Double stack trace logging when using %throwable in %style and %highlight.
      </action>
      <action issue="LOG4J2-360" dev="rgoers" type="add">
        Allow Plugins to have aliases.
      </action>
      <action issue="LOG4J2-358" dev="nickwilliams" type="fix">
        NoSQLAppender using MongoDB provider ignores username and password attributes
      </action>
      <action issue="LOG4J2-356" dev="ggregory" type="add">
        Create a JSON Layout.
      </action>
      <action issue="LOG4J2-343" dev="rpopma" type="fix" due-to="Henning Schmiedehausen">
        Removed unnecessary generics from Appender interface and implementing classes.
      </action>
      <action issue="LOG4J2-351" dev="rpopma" type="fix" due-to="Roland Weiglhofer">
        [OSGi] wrong Fragment-Host in manifest files.
      </action>
      <action issue="LOG4J2-336" dev="rpopma" type="fix" due-to="Andre Bogus">
        AsyncLogger errors after multiple calls to LoggerContext.reconfigure().
      </action>
      <action issue="LOG4J2-347" dev="rpopma" type="fix" due-to="David Phillips">
        Give the AsyncAppender thread a more descriptive name for easier debugging/profiling.
      </action>
      <action issue="LOG4J2-332" dev="rgoers" type="fix" due-to="Hervé Boutemy">
        Modified documentation to refer to SLF4J Binding instead of SLF4J Bridge.
      </action>
      <action issue="LOG4J2-342" dev="rgoers" type="fix">
        Ignore xml:base attributes.
      </action>
      <action issue="LOG4J2-309" dev="rgoers" type="fix">
        Insure jars and distributions only have a single License and Notice file.
      </action>
      <action issue="LOG4J2-341" dev="ggregory" type="add">
        Enable XInclude for XML configurations.
      </action>
      <action issue="LOG4J2-320" dev="ggregory" type="fix">
        JPAAppender stops logging because META-INF/log4j-provider.properties is left open.
      </action>
      <action issue="LOG4J2-335" dev="rgoers" type="fix">
        FlumePersistentManager's writer thread had high CPU usage.
      </action>
      <action issue="LOG4J2-331" dev="nickwilliams" type="fix">
        Removed erroneous check for affected MongoDB records, which always returns zero on inserts.
      </action>
      <action issue="LOG4J2-330" dev="nickwilliams" type="fix">
        Added a BSON Transformer so that MongoDB can persist Log4j events.
      </action>
      <action issue="LOG4J2-329" dev="rgoers" type="fix">
        StatusLogger now only creates StatusData objects if they are the appropriate logging level.
      </action>
      <action issue="LOG4J2-328" dev="rgoers" type="fix">
        FlumePersistentManager was calling Berkeley DB's count method too frequently.
      </action>
      <action issue="LOG4J2-280" dev="rpopma" type="fix">
        Additional fix to make AsyncAppender threads daemon threads and improve their thread name.
      </action>
      <action issue="LOG4J2-165" dev="rgoers" type="fix">
        The slf4j-ext jar is now an optional dependency of the SLF4J bridge.
      </action>
      <action issue="LOG4J2-318" dev="rgoers" type="update">
        Allow shutdown hook to be disabled in the configuration.
      </action>
      <action issue="LOG4J2-166" dev="rgoers" type="fix">
        RoutingAppender's default Route can now be an appender reference.
      </action>
      <action issue="LOG4J2-313" dev="rgoers" type="add" due-to="Woonsan Ko">
        Add JNDILookup plugin.
      </action>
      <action issue="LOG4J2-299" dev="rgoers" type="fix">
        Add getThrowable method to ThrowableProxy.
      </action>
      <action issue="LOG4J2-216" dev="rgoers" type="fix">
        ThrowableProxy no longer extends Throwable.
      </action>
      <action issue="LOG4J2-311" dev="rpopma" type="fix">
        Synchronized flush() and close() methods in the XxxFileManager and OutputStreamManager classes.
      </action>
      <action issue="LOG4J2-312" dev="ggregory" type="update">
        XML layout improvements (compact vs. pretty, namespace, namespace prefix, root element).
      </action>
      <action issue="LOG4J2-388" dev="ggregory" type="update">
        Update Java Mail dependency to 1.5.0 from 1.4.7.
      </action>
      <action issue="LOG4J2-325" dev="ggregory" type="update">
        Update JDBC tests to use H2 database 1.3.173 from 1.3.172.
      </action>
      <action issue="LOG4J2-366" dev="ggregory" type="update">
        Update commons-logging to 1.1.3 from 1.1.1.
      </action>
      <action issue="LOG4J2-390" dev="ggregory" type="update">
        Update HSQLDB dependency to 2.3.0 from 2.2.9.
      </action>
      <action issue="LOG4J2-308" dev="rpopma" type="update">
        Clarified which library versions were used in Async Loggers performance test.
      </action>
      <action issue="LOG4J2-307" dev="rpopma" type="update">
        Updated Async Loggers' LMAX Disruptor library from 3.0.1 to 3.2.0.
      </action>
      <action issue="LOG4J2-306" dev="ggregory" type="update">
        Update JSON Jackson library to 2.2.2 from 2.2.1.
      </action>
      <action issue="LOG4J2-387" dev="ggregory" type="update">
        Update Jackson dependency to 1.9.13 from 1.9.11.
      </action>
      <action issue="LOG4J2-305" dev="ggregory" type="add">
        Ease porting from 1.x Logger.getRootLogger(): add LogManager.getRootLogger().
      </action>
      <action issue="LOG4J2-304" dev="rpopma" type="fix">
        Fixed Async Loggers memory leak.
      </action>
      <action issue="LOG4J2-291" dev="nickwilliams" type="fix">
        Fixed JDBC, JPA, and NoSQL appenders so that the failover appender properly fails over on error.
      </action>
      <action dev="nickwilliams" type="update">
        Improved site by adding quick jump-off page and menu for Javadoc links for all components.
      </action>
      <action issue="LOG4J2-397" dev="ggregory" type="fix" due-to="Yonatan Graber">
        Logger.info(Message) Javadoc is incorrect.
      </action>
    </release>
    <release version="2.0-beta8" date="2013-07-10" description="Bug fixes and enhancements">
      <action issue="LOG4J2-270" dev="nickwilliams" type="update">
        Improved logging initialization in Servlet containers, especially Servlet 3.0 and newer where Log4j now
        initializes and deinitializes automatically with no deployment descriptor configuration.
      </action>
      <action issue="LOG4J2-302" dev="rpopma" type="fix">
        Added toString methods to ThreadContextStack/Map implementation classes.
      </action>
      <action issue="LOG4J2-301" dev="rgoers" type="update">
        Add printf methods to Logger API.
      </action>
      <action issue="LOG4J2-300" dev="rgoers" type="fix">
        WriterThread was ending when no agents are available which caused an OutOfMemoryError.
      </action>
      <action issue="LOG4J2-282" dev="rgoers" type="update">
        Allow the default status level to be specified as a system property.
      </action>
      <action issue="LOG4J2-278" dev="rgoers" type="fix">
        Filter calls from Avro or Flume to be ignored by the FlumeAppender.
      </action>
      <action issue="LOG4J2-279" dev="rgoers" type="fix">
        FlumePersistentManager now calls Berkeley DB from threads to avoid encountering interrupts in the application.
      </action>
      <action issue="LOG4J2-296" dev="ggregory" type="fix">
        Wasted work in FlumePersistentManager.createManager.
      </action>
      <action issue="LOG4J2-297" dev="ggregory" type="fix">
        Wasted work in TestConfigurator.testEnvironment.
      </action>
      <action issue="LOG4J2-298" dev="ggregory" type="fix">
        Wasted work in StyleConverterTest.setupClass.
      </action>
      <action issue="LOG4J2-280" dev="rpopma" type="fix">
        AsyncLogger threads are now daemon threads and won't prevent the JVM from shutting down anymore.
      </action>
      <action issue="LOG4J2-295" dev="rpopma" type="fix">
        Fast(Rolling)FileAppender now correctly handles messages exceeding the buffer size.
      </action>
      <action issue="LOG4J2-271" dev="rpopma" type="fix">
        FastRollingFileAppender with TimeBasedTriggeringPolicy now works correctly if append=false.
      </action>
      <action issue="LOG4J2-267" dev="rpopma" type="fix">
        FastRollingFileAppender with TimeBasedTriggeringPolicy now works correctly if append=false.
      </action>
      <action issue="LOG4J2-292" dev="rpopma" type="fix">
        Fast(Rolling)FileAppender now correctly appends to (does not overwrite) existing file.
      </action>
      <action issue="LOG4J2-294" dev="rgoers" type="update">
        LogManager.getLogger can now be called without a logger name or with a null logger name.
      </action>
      <action issue="LOG4J2-289" dev="rgoers" type="fix">
        Upgrade javadoc plugin to 2.9.1 to fix javadoc security issue.
      </action>
      <action issue="LOG4J2-288" dev="gregory" type="update">
        Update JUnit to 4.11 from 4.7.
      </action>
      <action issue="LOG4J2-286" dev="gregory" type="update">
        Update test H2 JDBC driver to 1.172 from 1.171.
      </action>
      <action issue="LOG4J2-285" dev="gregory" type="update">
        Update Jansi jar to 1.11 from 1.9.
      </action>
      <action issue="LOG4J2-284" dev="gregory" type="update">
        Update Log4j 1 dependency to 1.2.17 from 1.2.16.
      </action>
      <action issue="LOG4J2-386" dev="gregory" type="update">
        Update NoSQL dependencies: lightcouch 0.0.6 from 0.0.5, mongodb 2.11.2 from 2.11.1.
      </action>
      <action issue="LOG4J2-283" dev="gregory" type="update">
        Remove dependency on Apache ORO jar.
      </action>
      <action issue="LOG4J2-277" dev="gregory" type="update">
        Wasted work in RollingAppenderSizeTest.testAppender() and others.
      </action>
      <action issue="LOG4J2-139" dev="rgoers" type="fix">
        Fix NullPointerException (regression due to fix for LOG4J2-228)
      </action>
      <action issue="LOG4J2-168" dev="rgoers" type="update" due-to="Scott Severtson">
        Include arbitrary message fields in RFC-5424 structured data.
      </action>
      <action issue="LOG4J2-275" dev="rgoers" type="fix">
        FlumeAvroManager fails to notify client of failing event if Flume RPCClient cannot be created.
      </action>
      <action issue="LOG4J2-274" dev="ggregory" type="update">
        Wasted work in UUIDUtil initialization.
      </action>
      <action issue="LOG4J2-273" dev="ggregory" type="update">
        Wasted work in XMLLayout.toSerializable().
      </action>
    </release>
    <release version="2.0-beta7" date="2013-06-01" description="Bug fixes and enhancements">
      <action issue="LOG4J2-249" dev="rgoers" type="update">
        Allow context parameters in Log4jContextListener to include properties.
      </action>
      <action issue="LOG4J2-263" dev="rgoers" type="fix">
        Do not allow a charset on RFC5424Layout - use UTF-8.
      </action>
      <action issue="LOG4J2-242" dev="rgoers" type="fix">
        StringFormattedMessage and MessageFormatMessage now will accept a Throwable as their last argument and
        pass it on.
      </action>
      <action issue="LOG4J2-243" dev="rgoers" type="update">
        Allow custom LogEventFactories.
      </action>
      <action issue="LOG4J2-262" dev="rgoers" type="update" due-to="Edward Sargisson">
        Add support for interceptors in the embedded Flume Appender.
      </action>
      <action issue="LOG4J2-269" dev="rgoers" type="fix">
        Use transaction when batch size is 1.
      </action>
      <action issue="LOG4J2-268" dev="rgoers" type="fix">
        Add guid to FlumeEvent headers for non-Map Messages.
      </action>
      <action issue="LOG4J2-246" dev="rgoers" type="fix">
        Data buffer is reset in finally clause.
      </action>
      <action issue="LOG4J2-228" dev="rgoers" type="fix">
        UDP now sends one event per packet.
      </action>
      <action dev="rpopma" type="update">
        Method name changes in interface org.apache.logging.log4j.spi.ThreadContextMap:
        getContext() to getCopy(), get() to getImmutableMapOrNull().
      </action>
      <action issue="LOG4J2-154" dev="rpopma" type="update">
        Improve ThreadContext performance with copy-on-write map and stack.
      </action>
      <action issue="LOG4J2-261" dev="rgoers" type="fix" due-to="Edward Sargisson">
        Add missing "not" to error message.
      </action>
      <action issue="LOG4J2-10" dev="rgoers" type="add" due-to="Timothy Ward">
        Break up core into multiple osgi jars.
      </action>
      <action issue="LOG4J2-223" dev="rgoers" type="fix">
        Remove LoggerContext when LoggerContext is stopped.
      </action>
      <action issue="LOG4J2-260" dev="ggregory" type="fix">
        XML layout does not specify charset in content type.
      </action>
      <action issue="LOG4J2-259" dev="ggregory" type="fix">
        HTML layout does not specify charset in content type.
      </action>
      <action issue="LOG4J2-258" dev="ggregory" type="fix">
        HTML layout does not output meta element for charset.
      </action>
      <action issue="LOG4J2-257" dev="ggregory" type="fix">
        XML layout ignores charset for the XML processing instruction's encoding attribute.
      </action>
      <action issue="LOG4J2-255" dev="rpopma" type="fix">
        Multi-byte character strings are now assumed to be in the platform default encoding, not UTF-8.
      </action>
      <action issue="LOG4J2-254" dev="rgoers" type="fix">
        Mark OutputStream in OutputStreamManager as volatile. Mark header and footer as final.
      </action>
      <action issue="LOG4J2-244" dev="rgoers" type="fix">
        Rewrite Appender was ignoring filters on referenced appenders.
      </action>
      <action issue="LOG4J2-245" dev="rgoers" type="fix">
        Avoid EmptyStack exception if getCallerClass and SecurityManager are not available.
      </action>
      <action issue="LOG4J2-229" dev="ggregory" type="add" due-to="Nick Williams">
        New JDBC, JPA, and NoSQL database Appenders.
      </action>
      <action issue="LOG4J2-247" dev="ggregory" type="fix">
        SocketServer.isActive should be volatile because it is accessed from different threads.
      </action>
      <action issue="LOG4J2-251" dev="sdeboy" type="add">
        Provide configuration information (location, content type, content if possible) via a registered Advertiser.
      </action>
    </release>
    <release version="2.0-beta6" date="2013-05-05" description="Bug fixes and enhancements">
      <action issue="LOG4J2-231" dev="rgoers" type="fix">
        Logger.getParent() was not returning the correct Logger.
      </action>
      <action issue="LOG4J2-201" dev="rgoers" type="fix">
        Renamed Plugin annotation attribute from "type" to "category".
      </action>
      <action issue="LOG4J2-237" dev="rpopma" type="update">
        Moved JMX Client GUI classes into separate jmx-gui submodule.
      </action>
      <action issue="LOG4J2-219" dev="rpopma" type="fix" due-to="Peter DePasquale">
        Fix: install default root logger if not configured (this is unchanged),
        but make sure to include configured named loggers. Clarified documentation.
      </action>
      <action issue="LOG4J2-159" dev="rgoers" type="fix">
        Use OSGi version format in Fragment-Host
      </action>
      <action issue="LOG4J2-234" dev="rgoers" type="fix">
        RegexFilter threw a NullPointerException when used as a context-wide filter.
      </action>
      <action issue="LOG4J2-192" dev="rgoers" type="fix">
        Add support for interpolating Environment variables when processing the configuration.
      </action>
      <action issue="LOG4J2-235" dev="rpopma" type="fix" due-to="Sebastian Oerding">
        Removed dependency on tools jar from core module, made jconsole dependency optional.
      </action>
      <action issue="LOG4J2-233" dev="rpopma" type="fix">
        Fixed link to log4j-user mailing list.
      </action>
      <action issue="LOG4J2-230" dev="rpopma" type="update" due-to="Wojciech Zaręba">
        Improved error reporting when misconfigured.
      </action>
      <action issue="LOG4J2-222" dev="rgoers" type="fix" due-to="Steven Yang">
        Disruptor will now shutdown during Tomcat shutdown.
      </action>
      <action dev="rpopma" type="update">
        Renamed AsynchAppender to AsyncAppender. Plugin name became Async (was Asynch).
      </action>
      <action dev="rpopma" type="update">
        Removed CheckStyle false positives for NewlineAtEndOfFile and whitespace following '*' at end of line in javadoc.
      </action>
      <action dev="rpopma" type="update">
        Moved Clock interface to package org.apache.logging.log4j.core.helpers.
      </action>
      <action issue="LOG4J2-225" dev="rpopma" type="update">
        Documentation updates to clarify use and impact of location in pattern layouts.
      </action>
      <action issue="LOG4J2-224" dev="rgoers" type="fix">
        The FlumeAppender failed to start if the Flume RPCClient could not connect to any Flume agents.
      </action>
      <action issue="LOG4J2-223" dev="rgoers" type="fix">
        Fix LoggerContext start and stop to eliminate IllegalStateException and NoClassDefFound errors.
      </action>
      <action issue="LOG4J2-221" dev="rgoers" type="fix" due-to="Nick Williams">
        Remove hundreds of compiler warnings.
      </action>
      <action issue="LOG4J2-215" dev="rpopma" type="fix">
        Various small documentation fixes.
      </action>
      <action issue="LOG4J2-217" dev="rpopma" type="fix" due-to="Fabien Sanglard">
        Ensure PluginManager streams are always closed.
      </action>
    </release>
    <release version="2.0-beta5" date="2013-04-20" description="Bug fixes and enhancements">
      <action issue="LOG4J2-205" dev="rgoers" type="fix">
        Fix deadlock in SocketAppender. Added option to not wait for socket reconnect.
      </action>
      <action issue="LOG4J2-207" dev="rgoers" type="add" due-to="Remko Popma">
        Add JMX support.
      </action>
      <action issue="LOG4J2-211" dev="rgoers" type="fix" due-to="Nick Williams">
        Removing extra spaces in entry and exit method output.
      </action>
      <action issue="LOG4J2-214" dev="rgoers" type="update" due-to="Remko Popma">
        Async documentation update.
      </action>
      <action issue="LOG4J2-212" dev="rgoers" type="fix">
        Loggers without a "." had no parent logger.
      </action>
      <action issue="LOG4J2-208" dev="rgoers" type="update" due-to="Remko Popma">
        Move async subproject into core.
      </action>
      <action issue="LOG4J2-212" dev="rgoers" type="fix">
        Call LoggerContext.stop when the application is shutdown.
      </action>
      <action issue="LOG4J2-210" dev="rgoers" type="fix" due-to="Arkin Yetis">
        MapMessage was not enclosing key value in quotes when generating XML.
      </action>
      <action issue="LOG4J2-198" dev="rgoers" type="fix">
        FlumeAvroManager now uses Flume RPCClient.
      </action>
      <action issue="LOG4J2-196" dev="rgoers" type="fix">
        FlumeAvroManager now uses Flume RPCClient.
      </action>
      <action issue="LOG4J2-207" dev="ggregory" type="fix">
        Use the Maven group ID org.apache.logging.log4j for all artifacts.
      </action>
      <action issue="LOG4J2-187" dev="rgoers" type="add" due-to="Nick Williams">
        Add tag library.
      </action>
      <action issue="LOG4J2-195" dev="rgoers" type="fix" due-to="Remko Popma">
        Unit tests now create files in the target directory.
      </action>
      <action issue="LOG4J2-193" dev="rgoers" type="fix" due-to="Remko Popma">
        RollingFastFileAppender (in log4j-async) did not roll over.
      </action>
      <action issue="LOG4J2-199" dev="rgoers" type="fix" due-to="Remko Popma">
        Highlight subprojects in sub-navigation.
      </action>
      <action issue="LOG4J2-200" dev="rgoers" type="fix" due-to="Remko Popma">
        LoggerContext method renamed to removeFilter from removeFiler.
      </action>
      <action issue="LOG4J2-194" dev="rgoers" type="fix" due-to="Remko Popma">
        ThrowableFormatOptionsTest failed on Windows due to CR/LF issue.
      </action>
      <action issue="LOG4J2-190" dev="rgoers" type="fix" due-to="Werner">
        BaseConfiguration addLoggerAppender saved appender using the Logger name.
      </action>
      <action issue="LOG4J2-160" dev="rgoers" type="update" due-to="Joanne Polsky">
        Move Throwable pattern converter options processing to ThrowableFormatOptions class.
      </action>
      <action issue="LOG4J2-157" dev="rgoers" type="update" due-to="Remko Popma">
        Allowed Loggers access to the properties in the LoggerConfig.
      </action>
      <action issue="LOG4J2-153" dev="rgoers" type="update" due-to="Remko Popma">
        Added ability to include or exclude location information.
      </action>
      <action issue="LOG4J2-151" dev="rgoers" type="update" due-to="Remko Popma">
        Allow Logger and LoggerContext to be subclassed.
      </action>
      <action issue="LOG4J2-164" dev="rgoers" type="add" due-to="Remko Popma">
        Add methods is/setEndOfBatch to LogEvent.
      </action>
      <action issue="LOG4J2-163" dev="rgoers" type="add" due-to="Remko Popma">
        Add support for asynchronous loggers.
      </action>
      <action issue="LOG4J2-189" dev="rgoers" type="fix" due-to="Werner">
        The blocking parameter did not work properly on AsynchAppender.
      </action>
      <action issue="LOG4J2-188" dev="rgoers" type="fix" due-to="Werner">
        AppenderRefs on AsynchAppender didn't support the level and filter elements.
      </action>
      <action issue="LOG4J2-176" dev="rgoers" type="fix" due-to="Remko Popma">
        Avoid IllegalArgumentException in AsynchAppender.
      </action>
      <action issue="LOG4J2-179" dev="ggregory" type="add">
        Add Logger interface APIs to log at given levels.
      </action>
      <action issue="LOG4J2-181" dev="rgoers" type="fix">
        OutputStreamManager now adds the layout header whenever the OutputStream is set.
      </action>
      <action issue="LOG4J2-177" dev="rgoers" type="fix" due-to="Remko Popma">
        Fix NullPointerException in DatagramOutputStream when flush is called from multiple threads.
      </action>
      <action dev="rgoers" type="add">
        Added FlumePersistentManager which writes to BerkeleyDB and then writes to Flume asynchronously.
      </action>
      <action issue="LOG4J2-175" dev="sdeboy" type="fix">
        Plugin cache should be reset when addPackages is called.
      </action>
      <action issue="LOG4J2-155" dev="sdeboy" type="add">
        Expose file appender configuration details via an advertisement mechanism.
      </action>
      <action issue="LOG4J2-159" dev="rgoers" type="fix" due-to="Jan Winter">
        Add Fragment-Host to MANIFEST.MF for log4j-core.
      </action>
      <action issue="LOG4J2-167" dev="rgoers" type="fix">
        Configurator throws a ClassCastException if LogManager returns a SimpleLoggerContext.
      </action>
      <action issue="LOG4J2-169" dev="rgoers" type="fix">
        ConfigurationFactory was adding factories on every call.
      </action>
      <action issue="LOG4J2-161" dev="rgoers" type="fix">
        Modify ClassLoaderContextSelector to use the first ClassLoader in the child parent hierarchy that
        has a Context with a configuration to allow JSPs to use the WebApp's context and configuration.
      </action>
      <action issue="LOG4J2-158" dev="rgoers" due-to="Scott Severtson">
        Add RFC 5424 compliant escaping rules to RFC5424Layout.
      </action>
    </release>
    <release version="2.0-beta4" date="2013-01-28" description="Bug fixes and enhancements">
      <action issue="LOG4J2-156" dev="ggregory" type="fix" due-to="Andreas Born">
        LocalizedMessageTest fails on linux system.
      </action>
      <action issue="LOG4J2-152" dev="rgoers" type="fix" due-to="Remko Popma">
        RollingFileAppender's FileRenameAction was throwing a NullPointerException if no directory was specified
        on the target file name.
      </action>
      <action issue="LOG4J2-150" dev="rgoers" type="fix">
        Convert all System.getProperty calls to use PropertiesUtil to suppress SecurityExceptions.
      </action>
      <action issue="LOG4J2-147" dev="rgoers" type="fix" due-to="William Burns">
        ThreadContextMapFilter was matching on the key instead of the value of the key.
      </action>
      <action dev="rgoers" type="fix">
        Allow FlumeAvroManager to initialize even if it cannot connect to an agent.
      </action>
      <action issue="LOG4J2-149" dev="rgoers" type="fix" due-to="Scott Severtson">
        SMTPAppender will only cache filtered events.
      </action>
      <action issue="LOG4J2-145" dev="ggregory" type="fix">
        Add missing serial version IDs.
      </action>
      <action issue="LOG4J2-144" dev="ggregory" type="fix">
        NullPointerException in RFC5424Layout.
      </action>
      <action issue="LOG4J2-143" dev="rgoers" type="fix">
        MessagePatternConverter now returns "null" if the log message is null.
      </action>
      <action issue="LOG4J2-142" dev="rgoers" type="fix">
        Serialized LogEvents were not reset in the output stream causing them to deserialize incorrectly.
      </action>
      <action issue="LOG4J2-139" dev="rgoers" type="fix">
        Fix null pointer exception in SocketAppender if no protocol is specified. The protocol will default
        to TCP for the SocketAppender and UDP for the SyslogAppender.
      </action>
      <action dev="rgoers" type="add">
        Added Log4j 2 to SLF4J adapter.
      </action>
      <action issue="LOG4J2-140" dev="ggregory" type="fix" due-to="Joern Huxhorn">
        Typo in documentation of SocketAppender.
      </action>
      <action issue="LOG4J2-137" dev="rgoers" type="fix">
        Fix hang in Dumbster SMTP test server.
      </action>
      <action issue="LOG4J2-136" dev="rgoers" type="update" due-to="Scott Severtson">
        Allow newlines to be escaped in Syslog and RFC5424 layouts. Allow Throwables to be included in
        the output from RFC5424Layout.
      </action>
      <action issue="LOG4J2-131" dev="rgoers" type="add" due-to="Scott Severtson">
        Add SMTPAppender.
      </action>
      <action issue="LOG4J2-130" dev="rgoers" type="fix">
        PatternLayout should format throwables without requiring a converter.
      </action>
      <action dev="rgoers" type="add">
        Added hostName and contextName to property map.
      </action>
      <action issue="LOG4J2-135" dev="ggregory" type="fix" due-to="Ingo Feltes">
        BaseConfiguration does not close the first appender.
      </action>
      <action dev="rgoers" type="add">
        Add MessageFormatMessage and FormattedMessage.
      </action>
      <action issue="LOG4J2-134" dev="ggregory" type="add">
        Use %red, %white, %blue, and so on in the console appender.
      </action>
      <action issue="LOG4J2-133" dev="ggregory" type="add">
        Allow custom message creation via a message factory.
      </action>
      <action issue="LOG4J2-132" dev="ggregory" type="fix">
        AbstractLogger.catching(Throwable) checks for DEBUG level but logs at ERROR level.
      </action>
      <action issue="LOG4J2-129" dev="rgoers" type="fix">
        RoutingAppender was only creating a single appender for the default Route.
      </action>
      <action issue="LOG4J2-126" dev="rgoers" type="fix">
        Allow JMS appenders to recover if the queue or topic is unavailable.
      </action>
      <action issue="LOG4J2-128" dev="rgoers" type="update">
        Add follow attribute to Console Appender.
      </action>
      <action issue="LOG4J2-127" dev="rgoers" type="fix">
        AbstractLogger methods were not passing Markers to the isEnabled methods.
      </action>
      <action dev="rgoers" type="add">
        Added Flume Appender samples.
      </action>
      <action issue="LOG4J2-122" dev="rgoers" type="update">
        Add unit test to verify exceptions are thrown when the socket connection fails.
      </action>
      <action issue="LOG4J2-125" dev="rgoers" type="fix">
        JMSQueue and JMSTopic Appenders did not allow name to be specified.
      </action>
      <action issue="LOG4J2-111" dev="rgoers" type="fix">
        Enhanced javadoc copyright statement.
      </action>
      <action issue="LOG4J2-110" dev="rgoers" type="update">
        Renamed log4j12-api to log4j-1.2-api.
      </action>
      <action issue="LOG4J2-120" dev="rgoers" type="fix">
        TCPSocketManager would fail if the initial connection could not be established.
      </action>
      <action issue="LOG4J2-119" dev="rgoers" type="fix">
        A broken socket connection would cause the TCPSocketManager to continuously reconnect.
      </action>
      <action issue="LOG4J2-123" dev="rgoers" type="fix" due-to="Olivier Lamy">
        The example for ThreadContextMapFilter was incorrect.
      </action>
      <action issue="LOG4J2-116" dev="rgoers" type="fix">
        File renaming was using the wrong date value. Enhanced DefaultRolloverStrategy to store newest files in
        highest index as well as lowest.
      </action>
      <action issue="LOG4J2-115" dev="rgoers" type="fix">
        ThreadContext Map elements with null values are now ignored when constructing a Flume event and in the
        RFC5424 Layout.
      </action>
      <action issue="LOG4J2-113" dev="rgoers" type="fix">
        StructuredDataFilter createFilter was annotated with PluginAttr instead of PluginElement for the
        KeyValuePairs.
      </action>
      <action issue="LOG4J2-114" dev="rgoers" type="fix" due-to="Arkin Yetis">
        StructuredDataMessage was validating the length of the values in the event Map instead of the lengths
        of the keys.
      </action>
    </release>
    <release version="2.0-beta3" date="2012-11-11" description= "Bug fixes and enhancements">
      <action issue="LOG4J2-108" dev="rgoers" type="fix">
        Fix NullPointerException in ClassLoaderContextSelector when no class is returned from
        the SecurityManager.
      </action>
      <action issue="LOG4J2-105" dev="rgoers" type="update">
        Add ability to customize the names of the Levels in the LevelPatternConverter.
      </action>
      <action issue="LOG4J2-107" dev="rgoers" type="fix">
        PatternParser was not properly handling adjacent nested options
      </action>
      <action issue="LOG4J2-95" dev="rgoers" type="fix">
        Add support for loading plugins inside the OSGi bundle.
      </action>
      <action issue="LOG4J2-85" dev="rgoers" type="update">
        Add ThreadContext.push(String format, Object... args)
      </action>
      <action issue="LOG4J2-103" dev="rgoers" type="fix" due-to="Das Archive">
        The LogEvent was wrapping a ThrowableProxy with another ThrowableProxy when deserializing.
      </action>
      <action dev="rgoers" type="update">
        Created combined jar to combine API and Core contents for users who only want the Log4j implementation.
      </action>
      <action issue="LOG4J2-104" dev="rgoers" type="fix">
        Convert LogManager binding to use "regular" java properties instead of XML properties to workaround a
        bug in Oracle's xmlparserv2 jar.
      </action>
      <action issue="LOG4J2-28" dev="rgoers" type="add">
        Added PropertiesRewritePolicy and ability to define properties on a Logger.
      </action>
      <action issue="LOG4J2-87" dev="rgoers" type="update">
        Build pdf of user's guide.
      </action>
      <action issue="LOG4J2-29" dev="rgoers" type="update">
        Added font and fontSize parameters to HTMLLayout. Replace newlines in message with br tag.
      </action>
      <action issue="LOG4J2-55" dev="rgoers" type="add">
        Added ability to configure from an InputSource.
      </action>
      <action issue="LOG4J2-102" dev="rgoers" type="fix" due-to="Emanuele Colombo">
        The Facility value was being improperly calculated.
      </action>
      <action issue="LOG4J2-101" dev="rgoers" type="fix" due-to="Emanuele Colombo">
        A NullPointerException would occur if no format value was passed to the SyslogAppender.
      </action>
      <action issue="LOG4J2-99" dev="rgoers" type="fix" due-to="Das Archive">
        MapRewritePolicy had an extra call to putAll that caused updates to behave like adds.
      </action>
      <action dev="rgoers" type="fix">
        Avoid NPE when duplicate LoggerContextFactorys are present. Allow factories to specify a weight to allow
        real implementations to outrank test implementations. Provide a simple default LoggerContextFactory.
      </action>
      <action issue="LOG4J2-97" dev="rgoers" type="fix">
        Added several missing classes and methods for Log4j 1.x compatibility.
      </action>
      <action issue="LOG4J2-94" dev="rgoers" type="fix" due-to="Denis Treskunov">
        Interpolator was not stripping Lookup key separator when trying to locate the default value for a variable.
      </action>
      <action dev="rgoers" type="fix">
        Log4j 1.2 Category.forcedLog was wrapping the message with an ObjectMessage even if the parameter was an
        ObjectMessage.
      </action>
    </release>
    <release version="2.0-beta2" date="2012-10-07" description="Bug fixes and enhancements">
      <action dev="rgoers" type="update">
        Made ParameterizedMessage, StringFormattedMessage and ThreadDumpMessage immutable. LocalizedMessage is
        immutable except that it will be updated with the logger name when it is added to the LogEvent.
      </action>
      <action dev="rgoers" type="fix">
        DefaultConfiguration was not starting the Console Appender.
      </action>
      <action issue="LOG4J2-35" dev="rgoers" type="add">
        Add interval and modulate options to TimeBasedTriggeringPolicy to allow more fine-grained control of
        when file rolling should occur.
      </action>
      <action issue="LOG4J2-58" dev="rgoers" type="add">
        Add support for filtering packages from stack traces.
      </action>
      <action issue="LOG4J2-84" dev="rgoers" type="add">
        If system property "disableThreadContextStack" is set pushes to the ThreadContext will be ignored. If
        system property "disableThreadContext" is set both puts and pushes will be ignored.
      </action>
      <action issue="LOG4J2-83" dev="rgoers" type="add">
        If system property "disableThreadContextMap" is set puts to the ThreadContext will be ignored. If
        system property "disableThreadContext" is set both puts and pushes will be ignored.
      </action>
      <action dev="rgoers" type="add">
        Add support for ANSI colors by adding the highlight and style pattern converters. Fix pattern
        parsing to allow nested patterns.
      </action>
      <action issue="LOG4J2-92" dev="rgoers" type="fix">
        Converted DynamicThresholdFilter to use KeyValuePair. Fixed bugs in the Map-based filters
        to allow declaration of multiple values for a key to match the documentation.
      </action>
      <action issue="LOG4J2-88" dev="rgoers" type="fix">
        Many logging methods in AbstractLogger were set to an incorrect logging level. catching was
        using the THROWING marker and was set to debug instead of error.
      </action>
      <action dev="rgoers" type="add">
        Allow the status logging to be directed to stderr or to a file.
      </action>
      <action issue="LOG4J2-91" dev="rgoers" type="fix">
        Log4j 1.2 adapter's Category class was missing 3 log methods.
      </action>
      <action issue="LOG4J2-84" dev="rgoers" type="fix">
        If the ThreadContext stack is empty the LogEvent will contain a null value to reduce the overhead of
        creating log events and in the size of the serialized object. Changed the ThreadContext stack to use
        a custom stack interface instead of java.util.Stack as that class is overly heavy. This change will
        cause an API incompatibility.
      </action>
      <action issue="LOG4J2-83" dev="rgoers" type="fix">
        If the ThreadContext map is empty the LogEvent will contain a null value to reduce the overhead of creating
        log events and in the size of the serialized object.
      </action>
      <action dev="rgoers" type="add">
        Add getFormats to MultiformatMessage and allow StructuredDataMessage to format as XML.
      </action>
      <action issue="LOG4J2-90" dev="rgoers" type="fix">
        Add documentation on client vs server mode to performance page.
      </action>
      <action dev="rgoers" type="fix">
        Move variable substitution from PatternLayout to appropriate converters to improve performance.
      </action>
    </release>
    <release version="2.0-beta1" date="2012-09-18" description="Bug fixes and enhancements">
      <action dev="rgoers" type="add">
        Added AsynchAppender.
      </action>
      <action issue="LOG4J-81" dev="rgoers" type="fix">
        PatternLayout was not honoring format modifiers.
      </action>
      <action dev="rgoers" type="fix">
        Created web module to allow web applications to include the Log4j context listener in WEB-INF/lib even if
        Log4j is in the container's class path. Allow locating the LoggerContext to include the ClassLoader. Updated
        the Loader utility to always choose the child ClassLoader. Verified in Jboss 5 and Tomcat.
      </action>
      <action issue="LOG4J2-82" dev="rgoers" type="fix">
        MarkerFilter called MarkerManager.getMarker causing the Marker to be created during the processing of the
        configuration. This prevents the application from creating the Marker with any parents. MarkerWrapper in
        SLF4J-impl was getting a ClassCastException in instanceOf because the Marker isn't a MarkerWrapper.
      </action>
      <action issue="LOG4J2-80" dev="rgoers" type="fix" due-to="Oliver Lamy">
        Allow Log4j 2 to be used as the implementation with SLF4J and SLF4J's jcl-over-slf4j by adding filtering
        to the log method in SLF4JLogger.
      </action>
      <action issue="LOG4J2-78" dev="rgoers" type="fix">
        LogFactoryImpl.setAttribute in the Commons Logging bridge got a NullPointerException when passed a null value.
        It will now remove the attribute.
      </action>
      <action issue="LOG4J2-77" dev="rgoers" type="fix">
        RoutingAppender was calling the stop method for each of its referenced Appenders and was calling
        the stop method of the default Appender a second time. It will now only call the stop method of
        Appenders it creates.
      </action>
      <action issue="LOG4J2-76" dev="rgoers" type="fix">
        RewriteAppender was calling the stop method of the referenced appender causing the referenced appender's
        manager to have its use count decremented too many times.
      </action>
      <action issue="LOG4J2-74" dev="rgoers" type="fix">
        Logger.error(Marker, Message, Throwable) was internally using Level.TRACE.
      </action>
      <action issue="LOG4J2-75" dev="rgoers" type="fix">
        Enhanced Log4jContextListener to accept a configuration file location. Modified FileConfigurationMonitor
        to monitor files configured that way. Fixed other reconfiguration related bugs. Tested in JBoss and
        Tomcat.
      </action>
      <action issue="LOG4J2-72" dev="rgoers" type="fix">
        NullPointerException in RollingFileManager when filePattern does not cause the file to be compressed.
      </action>
      <action issue="LOG4J2-71" dev="rgoers" type="fix">
        FileRenameAction did not create the parent directories of the archive files causing the rollover to fail.
      </action>
      <action dev="rgoers" type="update">
        Update the versions of SLF4J and Logback.
      </action>
    </release>
    <release version="2.0-alpha2" date="2012-08-24" description="Bug fixes and minor enhancements">
      <action issue="LOG4J2-70" dev="rgoers" type="add">
        Add getLogger(Class) to LogManager.
      </action>
      <action issue="LOG4J2-69" dev="rgoers" type="add">
        Allow Flume agents to be embedded into the Flume Appender.
      </action>
      <action issue="LOG4J2-68" dev="rgoers" type="add">
        Add support for formatting using String.format().
      </action>
      <action issue="LOG4J2-67" dev="rgoers" type="add">
        Allow components besides core to create a PluginMap for faster plugin loading and not
        having to specify the plugin package in the configuration.
      </action>
      <action issue="LOG4J2-64" dev="rgoers" type="fix">
        Fix compilation problems in Java 7.
      </action>
      <action issue="LOG4J2-65" dev="rgoers" type="fix">
        Allow variable substitution on the configuration attributes and on the root log level.
      </action>
    </release>
    <release version="2.0-alpha1" date="2012-07-29" description="Rewrite of Log4j">
      <action issue="LOG4J2-60" dev="rgoers" type="add" due-to="Shane Kelly">
        Added ability to filter on the AppenderRef by adding either a level or a filter.
      </action>
      <action issue="LOG4J2-56" dev="rgoers" type="fix" due-to="John Owen Atala">
        Level.toLevel would throw an IllegalArgumentException instead of returning the default value.
      </action>
      <action issue="LOG4J2-51" dev="rgoers" type="fix" due-to="John Vasileff">
        Remove LoggerContext support for custom logger factories. All Loggers returned
        by LoggerContext should be compatible and of the same type.
      </action>
      <action issue="LOG4J2-50" dev="rgoers" type="fix" due-to="John Vasileff">
        Make sure all application facing log methods use their own FQCN. This patch
        resolves a unit test failure for the %C pattern when using the Category logger.
      </action>
    </release>
  </body>
</document><|MERGE_RESOLUTION|>--- conflicted
+++ resolved
@@ -31,16 +31,13 @@
     -->
     <release version="2.15.0" date="2021-MM-DD" description="GA Release 2.15.0">
       <!-- ADDS -->
-<<<<<<< HEAD
       <action issue="LOG4J2-3116" dev="rgupta" type="add">
         Add JsonTemplateLayout for Google Cloud Platform structured logging layout.
-=======
       <action issue="LOG4J2-3067" dev="vy" type="add">
         Add CounterResolver to JsonTemplateLayout.
       </action>
       <action issue="LOG4J2-3074" dev="vy" type="add">
         Add replacement parameter to ReadOnlyStringMapResolver.
->>>>>>> 59204c45
       </action>
       <action issue="LOG4J2-3051" dev="vy" type="add">
         Add CaseConverterResolver to JsonTemplateLayout.
