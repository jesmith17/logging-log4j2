--- conflicted
+++ resolved
@@ -30,11 +30,7 @@
     <!-- OSGi and JPMS options -->
     <Fragment-Host>org.apache.logging.log4j.core</Fragment-Host>
     <!-- Dependency versions -->
-<<<<<<< HEAD
-    <mongodb.version>5.1.3</mongodb.version>
-=======
     <mongodb.version>5.1.4</mongodb.version>
->>>>>>> 8ee9387d
     <slf4j2.version>2.0.16</slf4j2.version>
   </properties>
   <dependencyManagement>
