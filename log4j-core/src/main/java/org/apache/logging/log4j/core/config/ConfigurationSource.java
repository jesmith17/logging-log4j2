/*
 * Licensed to the Apache Software Foundation (ASF) under one or more
 * contributor license agreements.  See the NOTICE file distributed with
 * this work for additional information regarding copyright ownership.
 * The ASF licenses this file to you under the Apache License, Version 2.0
 * (the "License"); you may not use this file except in compliance with
 * the License.  You may obtain a copy of the License at
 *
 *      http://www.apache.org/licenses/LICENSE-2.0
 *
 * Unless required by applicable law or agreed to in writing, software
 * distributed under the License is distributed on an "AS IS" BASIS,
 * WITHOUT WARRANTIES OR CONDITIONS OF ANY KIND, either express or implied.
 * See the License for the specific language governing permissions and
 * limitations under the License.
 */
package org.apache.logging.log4j.core.config;

import static java.util.Objects.requireNonNull;

import edu.umd.cs.findbugs.annotations.SuppressFBWarnings;
import java.io.ByteArrayInputStream;
import java.io.ByteArrayOutputStream;
import java.io.File;
import java.io.FileInputStream;
import java.io.FileNotFoundException;
import java.io.IOException;
import java.io.InputStream;
import java.net.JarURLConnection;
import java.net.MalformedURLException;
import java.net.URI;
import java.net.URISyntaxException;
import java.net.URL;
import java.net.URLConnection;
import java.nio.file.Files;
import java.nio.file.Path;
<<<<<<< HEAD
=======
import java.util.Objects;
>>>>>>> 8ee9387d
import org.apache.logging.log4j.Logger;
import org.apache.logging.log4j.core.net.UrlConnectionFactory;
import org.apache.logging.log4j.core.util.FileUtils;
import org.apache.logging.log4j.core.util.Loader;
import org.apache.logging.log4j.core.util.Source;
import org.apache.logging.log4j.status.StatusLogger;
import org.apache.logging.log4j.util.Constants;
import org.apache.logging.log4j.util.LoaderUtil;

/**
 * Represents the source for the logging configuration.
 */
/*@NullMarked*/
public class ConfigurationSource {

    private static final Logger LOGGER = StatusLogger.getLogger();

    /**
     * ConfigurationSource to use with Configurations that do not require a "real" configuration source.
     */
    public static final ConfigurationSource NULL_SOURCE = new ConfigurationSource(Constants.EMPTY_BYTE_ARRAY, null, 0);

    /**
     * ConfigurationSource to use with {@link org.apache.logging.log4j.core.config.composite.CompositeConfiguration}.
     */
    public static final ConfigurationSource COMPOSITE_SOURCE =
            new ConfigurationSource(Constants.EMPTY_BYTE_ARRAY, null, 0);

    private final InputStream stream;
    private volatile byte /*@Nullable*/[] data;
    private final /*@Nullable*/ Source source;
    // The initial modification time when the `ConfigurationSource` is created
    private final long initialLastModified;
    // Set when the configuration has been updated so reset can use it for the next lastModified timestamp.
    private volatile long currentLastModified;

    /**
     * Constructs a new {@code ConfigurationSource} with the specified input stream that originated from the specified
     * file.
     *
     * @param stream the input stream, the caller is responsible for closing this resource.
     * @param file the file where the input stream originated
     */
    public ConfigurationSource(final InputStream stream, final File file) {
<<<<<<< HEAD
        this(null, new Source(file), stream, getLastModified(file.toPath()));
=======
        this.stream = Objects.requireNonNull(stream, "stream is null");
        this.data = null;
        this.source = new Source(file);
        long modified = 0;
        try {
            modified = file.lastModified();
        } catch (Exception ex) {
            // There is a problem with the file. It will be handled somewhere else.
        }
        this.currentLastModified = this.initialLastModified = modified;
>>>>>>> 8ee9387d
    }

    /**
     * Constructs a new {@code ConfigurationSource} with the specified input stream that originated from the specified
     * path.
     *
     * @param stream the input stream, the caller is responsible for closing this resource.
     * @param path the path where the input stream originated.
     */
    public ConfigurationSource(final InputStream stream, final Path path) {
        this(null, new Source(path), stream, getLastModified(path));
    }

    private static long getLastModified(Path path) {
        try {
            return Files.getLastModifiedTime(path).toMillis();
        } catch (Exception ignored) {
            // There is a problem with the file. It will be handled somewhere else.
        }
<<<<<<< HEAD
        return 0L;
=======
        this.currentLastModified = this.initialLastModified = modified;
>>>>>>> 8ee9387d
    }

    /**
     * Constructs a new {@code ConfigurationSource} with the specified input stream that originated from the specified
     * URL.
     *
     * @param stream the input stream, the caller is responsible for closing this resource.
     * @param url the URL where the input stream originated
     */
    public ConfigurationSource(final InputStream stream, final URL url) {
        this(stream, url, 0);
    }

    /**
     * Constructs a new {@code ConfigurationSource} with the specified input stream that originated from the specified
     * URL.
     *
     * @param stream the input stream, the caller is responsible for closing this resource.
     * @param url the URL where the input stream originated
     * @param lastModified when the source was last modified.
     */
<<<<<<< HEAD
    public ConfigurationSource(InputStream stream, final URL url, final long lastModified) {
        this(null, new Source(url), stream, lastModified);
=======
    public ConfigurationSource(final InputStream stream, final URL url, final long lastModified) {
        this.stream = Objects.requireNonNull(stream, "stream is null");
        this.data = null;
        this.currentLastModified = this.initialLastModified = lastModified;
        this.source = new Source(url);
>>>>>>> 8ee9387d
    }

    /**
     * Constructs a new {@code ConfigurationSource} with the specified input stream. Since the stream is the only source
     * of data, this constructor makes a copy of the stream contents.
     *
     * @param stream the input stream, the caller is responsible for closing this resource.
     * @throws IOException if an exception occurred reading from the specified stream
     */
    public ConfigurationSource(InputStream stream) throws IOException {
        this(toByteArray(stream), null, 0);
    }

    /**
     * Constructs a new {@code ConfigurationSource} with the specified source.
     *
     * @param source a Source.
     * @param data data from the source
     * @param lastModified when the source was last modified.
     */
<<<<<<< HEAD
    public ConfigurationSource(Source source, byte[] data, long lastModified) {
        this(data, requireNonNull(source, "source is null"), lastModified);
    }

    private ConfigurationSource(byte[] data, /*@Nullable*/ Source source, long lastModified) {
        this(requireNonNull(data, "data is null"), source, new ByteArrayInputStream(data), lastModified);
    }

    /**
     * @throws NullPointerException if both {@code stream} and {@code data} are {@code null}.
     */
    private ConfigurationSource(
            byte /*@Nullable*/[] data, /*@Nullable*/ Source source, InputStream stream, long lastModified) {
        if (data == null && source == null) {
            throw new NullPointerException("both `data` and `source` are null");
        }
        this.stream = stream;
        this.data = data;
        this.source = source;
        this.currentLastModified = this.initialLastModified = lastModified;
=======
    public ConfigurationSource(final Source source, final byte[] data, final long lastModified) {
        Objects.requireNonNull(source, "source is null");
        this.data = Objects.requireNonNull(data, "data is null");
        this.stream = new ByteArrayInputStream(data);
        this.currentLastModified = this.initialLastModified = lastModified;
        this.source = source;
    }

    private ConfigurationSource(final byte[] data, final URL url, final long lastModified) {
        this.data = Objects.requireNonNull(data, "data is null");
        this.stream = new ByteArrayInputStream(data);
        this.currentLastModified = this.initialLastModified = lastModified;
        this.source = url == null ? null : new Source(url);
>>>>>>> 8ee9387d
    }

    /**
     * Returns the contents of the specified {@code InputStream} as a byte array.
     *
     * @param inputStream the stream to read
     * @return the contents of the specified stream
     * @throws IOException if a problem occurred reading from the stream
     */
    private static byte[] toByteArray(final InputStream inputStream) throws IOException {
        final int buffSize = Math.max(4096, inputStream.available());
        final ByteArrayOutputStream contents = new ByteArrayOutputStream(buffSize);
        final byte[] buff = new byte[buffSize];

        int length = inputStream.read(buff);
        while (length > 0) {
            contents.write(buff, 0, length);
            length = inputStream.read(buff);
        }
        return contents.toByteArray();
    }

    /**
     * Returns the file configuration source, or {@code null} if this configuration source is based on an URL or has
     * neither a file nor an URL.
     *
     * @return the configuration source file, or {@code null}
     */
    public /*@Nullable*/ File getFile() {
        return source == null ? null : source.getFile();
    }

<<<<<<< HEAD
=======
    private boolean isLocation() {
        return source != null && source.getLocation() != null;
    }

>>>>>>> 8ee9387d
    /**
     * Returns the configuration source URL, or {@code null} if this configuration source is based on a file or has
     * neither a file nor an URL.
     *
     * @return the configuration source URL, or {@code null}
     */
    public /*@Nullable*/ URL getURL() {
        return source == null ? null : source.getURL();
    }

    /**
     * @deprecated Not used internally, no replacement.
     */
    @Deprecated
    public void setSource(final Source ignored) {
        LOGGER.warn("Ignoring call of deprecated method `ConfigurationSource#setSource()`.");
    }

    public void setData(final byte[] data) {
        this.data = data;
    }

    /**
     * Updates the last known modification time of the resource.
     *
     * @param currentLastModified The modification time of the resource in millis.
     */
    public void setModifiedMillis(final long currentLastModified) {
        this.currentLastModified = currentLastModified;
    }

    /**
     * Returns a URI representing the configuration resource or null if it cannot be determined.
     * @return The URI.
     */
    public /*@Nullable*/ URI getURI() {
        return source == null ? null : source.getURI();
    }

    /**
     * Returns the last modification time known when the {@code ConfigurationSource} was created.
     *
     * @return the last modified time of the resource.
     */
    public long getLastModified() {
        return initialLastModified;
    }

    /**
     * Returns a string describing the configuration source file or URL, or {@code null} if this configuration source
     * has neither a file nor an URL.
     *
     * @return a string describing the configuration source file or URL, or {@code null}
     */
    public /*@Nullable*/ String getLocation() {
        return source == null ? null : source.getLocation();
    }

    /**
     * Returns the input stream that this configuration source was constructed with.
     *
     * @return the input stream that this configuration source was constructed with.
     */
    public InputStream getInputStream() {
        return stream;
    }

    /**
     * Returns a new {@code ConfigurationSource} whose input stream is reset to the beginning.
     *
     * @return a new {@code ConfigurationSource}
     * @throws IOException if a problem occurred while opening the new input stream
     */
    public /*@Nullable*/ ConfigurationSource resetInputStream() throws IOException {
        byte[] data = this.data;
        if (source != null && data != null) {
            return new ConfigurationSource(source, data, currentLastModified);
        }
        File file = getFile();
        if (file != null) {
            return new ConfigurationSource(Files.newInputStream(file.toPath()), getFile());
        }
        URL url = getURL();
        if (url != null && data != null) {
            // Creates a ConfigurationSource without accessing the URL since the data was provided.
<<<<<<< HEAD
            return new ConfigurationSource(data, new Source(url), currentLastModified);
=======
            return new ConfigurationSource(data, url, currentLastModified);
>>>>>>> 8ee9387d
        }
        URI uri = getURI();
        if (uri != null) {
            return fromUri(uri);
        }
<<<<<<< HEAD
        return data == null ? null : new ConfigurationSource(data, null, currentLastModified);
=======
        return data != null ? new ConfigurationSource(data, null, currentLastModified) : null;
>>>>>>> 8ee9387d
    }

    @Override
    public String toString() {
        if (source != null) {
            return source.getLocation();
        }
        if (this == NULL_SOURCE) {
            return "NULL_SOURCE";
        }
        byte[] data = this.data;
        final int length = data == null ? -1 : data.length;
        return "stream (" + length + " bytes, unknown location)";
    }

    /**
     * Loads the configuration from a URI.
     * @param configLocation A URI representing the location of the configuration.
     * @return The ConfigurationSource for the configuration or {@code null}.
     */
    public static /*@Nullable*/ ConfigurationSource fromUri(final URI configLocation) {
        final File configFile = FileUtils.fileFromUri(configLocation);
        if (configFile != null && configFile.exists() && configFile.canRead()) {
            try {
                return new ConfigurationSource(new FileInputStream(configFile), configFile);
            } catch (final FileNotFoundException ex) {
                ConfigurationFactory.LOGGER.error("Cannot locate file {}", configLocation.getPath(), ex);
            }
        }
        if (ConfigurationFactory.isClassLoaderUri(configLocation)) {
            final ClassLoader loader = LoaderUtil.getThreadContextClassLoader();
            final String path = ConfigurationFactory.extractClassLoaderUriPath(configLocation);
            return fromResource(path, loader);
        }
        if (!configLocation.isAbsolute()) { // LOG4J2-704 avoid confusing error message thrown by uri.toURL()
            ConfigurationFactory.LOGGER.error(
                    "File not found in file system or classpath: {}", configLocation.toString());
            return null;
        }
        try {
            return getConfigurationSource(configLocation.toURL());
        } catch (final MalformedURLException ex) {
            ConfigurationFactory.LOGGER.error("Invalid URL {}", configLocation.toString(), ex);
        }
        return null;
    }

    /**
     * Retrieves the configuration via the ClassLoader.
     * @param resource The resource to load.
     * @param loader The default ClassLoader to use.
     * @return The ConfigurationSource for the configuration.
     */
    public static /*@Nullable*/ ConfigurationSource fromResource(String resource, /*@Nullable*/ ClassLoader loader) {
        final URL url = Loader.getResource(resource, loader);
        return url == null ? null : getConfigurationSource(url);
    }

    @SuppressFBWarnings(
            value = "PATH_TRAVERSAL_IN",
            justification = "The name of the accessed files is based on a configuration value.")
    private static /*@Nullable*/ ConfigurationSource getConfigurationSource(final URL url) {
        try {
            final File file = FileUtils.fileFromUri(url.toURI());
            final URLConnection urlConnection = UrlConnectionFactory.createConnection(url);
            try {
                if (file != null) {
                    return new ConfigurationSource(urlConnection.getInputStream(), FileUtils.fileFromUri(url.toURI()));
                } else if (urlConnection instanceof JarURLConnection) {
                    // Work around https://bugs.openjdk.java.net/browse/JDK-6956385.
                    URL jarFileUrl = ((JarURLConnection) urlConnection).getJarFileURL();
                    File jarFile = new File(jarFileUrl.getFile());
                    long lastModified = jarFile.lastModified();
                    return new ConfigurationSource(urlConnection.getInputStream(), url, lastModified);
                } else {
                    return new ConfigurationSource(
                            urlConnection.getInputStream(), url, urlConnection.getLastModified());
                }
            } catch (FileNotFoundException ex) {
                ConfigurationFactory.LOGGER.info("Unable to locate file {}, ignoring.", url.toString());
                return null;
            }
        } catch (IOException | URISyntaxException ex) {
            ConfigurationFactory.LOGGER.warn(
                    "Error accessing {} due to {}, ignoring.", url.toString(), ex.getMessage());
            return null;
        }
    }
}<|MERGE_RESOLUTION|>--- conflicted
+++ resolved
@@ -16,8 +16,6 @@
  */
 package org.apache.logging.log4j.core.config;
 
-import static java.util.Objects.requireNonNull;
-
 import edu.umd.cs.findbugs.annotations.SuppressFBWarnings;
 import java.io.ByteArrayInputStream;
 import java.io.ByteArrayOutputStream;
@@ -34,10 +32,7 @@
 import java.net.URLConnection;
 import java.nio.file.Files;
 import java.nio.file.Path;
-<<<<<<< HEAD
-=======
 import java.util.Objects;
->>>>>>> 8ee9387d
 import org.apache.logging.log4j.Logger;
 import org.apache.logging.log4j.core.net.UrlConnectionFactory;
 import org.apache.logging.log4j.core.util.FileUtils;
@@ -82,9 +77,6 @@
      * @param file the file where the input stream originated
      */
     public ConfigurationSource(final InputStream stream, final File file) {
-<<<<<<< HEAD
-        this(null, new Source(file), stream, getLastModified(file.toPath()));
-=======
         this.stream = Objects.requireNonNull(stream, "stream is null");
         this.data = null;
         this.source = new Source(file);
@@ -95,7 +87,6 @@
             // There is a problem with the file. It will be handled somewhere else.
         }
         this.currentLastModified = this.initialLastModified = modified;
->>>>>>> 8ee9387d
     }
 
     /**
@@ -106,20 +97,16 @@
      * @param path the path where the input stream originated.
      */
     public ConfigurationSource(final InputStream stream, final Path path) {
-        this(null, new Source(path), stream, getLastModified(path));
-    }
-
-    private static long getLastModified(Path path) {
+        this.stream = Objects.requireNonNull(stream, "stream is null");
+        this.data = null;
+        this.source = new Source(path);
+        long modified = 0;
         try {
-            return Files.getLastModifiedTime(path).toMillis();
-        } catch (Exception ignored) {
+            modified = Files.getLastModifiedTime(path).toMillis();
+        } catch (Exception ex) {
             // There is a problem with the file. It will be handled somewhere else.
         }
-<<<<<<< HEAD
-        return 0L;
-=======
         this.currentLastModified = this.initialLastModified = modified;
->>>>>>> 8ee9387d
     }
 
     /**
@@ -141,16 +128,11 @@
      * @param url the URL where the input stream originated
      * @param lastModified when the source was last modified.
      */
-<<<<<<< HEAD
-    public ConfigurationSource(InputStream stream, final URL url, final long lastModified) {
-        this(null, new Source(url), stream, lastModified);
-=======
     public ConfigurationSource(final InputStream stream, final URL url, final long lastModified) {
         this.stream = Objects.requireNonNull(stream, "stream is null");
         this.data = null;
         this.currentLastModified = this.initialLastModified = lastModified;
         this.source = new Source(url);
->>>>>>> 8ee9387d
     }
 
     /**
@@ -171,28 +153,6 @@
      * @param data data from the source
      * @param lastModified when the source was last modified.
      */
-<<<<<<< HEAD
-    public ConfigurationSource(Source source, byte[] data, long lastModified) {
-        this(data, requireNonNull(source, "source is null"), lastModified);
-    }
-
-    private ConfigurationSource(byte[] data, /*@Nullable*/ Source source, long lastModified) {
-        this(requireNonNull(data, "data is null"), source, new ByteArrayInputStream(data), lastModified);
-    }
-
-    /**
-     * @throws NullPointerException if both {@code stream} and {@code data} are {@code null}.
-     */
-    private ConfigurationSource(
-            byte /*@Nullable*/[] data, /*@Nullable*/ Source source, InputStream stream, long lastModified) {
-        if (data == null && source == null) {
-            throw new NullPointerException("both `data` and `source` are null");
-        }
-        this.stream = stream;
-        this.data = data;
-        this.source = source;
-        this.currentLastModified = this.initialLastModified = lastModified;
-=======
     public ConfigurationSource(final Source source, final byte[] data, final long lastModified) {
         Objects.requireNonNull(source, "source is null");
         this.data = Objects.requireNonNull(data, "data is null");
@@ -206,7 +166,6 @@
         this.stream = new ByteArrayInputStream(data);
         this.currentLastModified = this.initialLastModified = lastModified;
         this.source = url == null ? null : new Source(url);
->>>>>>> 8ee9387d
     }
 
     /**
@@ -239,13 +198,10 @@
         return source == null ? null : source.getFile();
     }
 
-<<<<<<< HEAD
-=======
     private boolean isLocation() {
         return source != null && source.getLocation() != null;
     }
 
->>>>>>> 8ee9387d
     /**
      * Returns the configuration source URL, or {@code null} if this configuration source is based on a file or has
      * neither a file nor an URL.
@@ -331,21 +287,13 @@
         URL url = getURL();
         if (url != null && data != null) {
             // Creates a ConfigurationSource without accessing the URL since the data was provided.
-<<<<<<< HEAD
-            return new ConfigurationSource(data, new Source(url), currentLastModified);
-=======
             return new ConfigurationSource(data, url, currentLastModified);
->>>>>>> 8ee9387d
         }
         URI uri = getURI();
         if (uri != null) {
             return fromUri(uri);
         }
-<<<<<<< HEAD
-        return data == null ? null : new ConfigurationSource(data, null, currentLastModified);
-=======
         return data != null ? new ConfigurationSource(data, null, currentLastModified) : null;
->>>>>>> 8ee9387d
     }
 
     @Override
